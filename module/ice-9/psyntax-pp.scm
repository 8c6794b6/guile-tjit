--- conflicted
+++ resolved
@@ -1004,24 +1004,11 @@
                                        (cons var vars)
                                        (cons (cons er (wrap e w mod)) vals)
                                        (cons (cons 'lexical var) bindings)))))
-                           ((memv key '(define-syntax-form define-syntax-parameter-form))
+                           ((memv key '(define-syntax-form))
                             (let ((id (wrap value w mod))
                                   (label (gen-label))
                                   (trans-r (macros-only-env er)))
                               (extend-ribcage! ribcage id label)
-<<<<<<< HEAD
-                              (parse (cdr body)
-                                     (cons id ids)
-                                     (cons label labels)
-                                     var-ids
-                                     vars
-                                     vals
-                                     (cons (cons (if (eq? type 'define-syntax-parameter-form)
-                                                   'syntax-parameter
-                                                   'macro)
-                                                 (cons er (wrap e w mod)))
-                                           bindings))))
-=======
                               (set-cdr!
                                 r
                                 (extend-env
@@ -1029,7 +1016,19 @@
                                   (list (cons 'macro (eval-local-transformer (expand e trans-r w mod) mod)))
                                   (cdr r)))
                               (parse (cdr body) (cons id ids) labels var-ids vars vals bindings)))
->>>>>>> ceb7f9cc
+                           ((memv key '(define-syntax-parameter-form))
+                            (let ((id (wrap value w mod))
+                                  (label (gen-label))
+                                  (trans-r (macros-only-env er)))
+                              (extend-ribcage! ribcage id label)
+                              (set-cdr!
+                                r
+                                (extend-env
+                                  (list label)
+                                  (list (cons 'syntax-parameter
+                                              (list (eval-local-transformer (expand e trans-r w mod) mod))))
+                                  (cdr r)))
+                              (parse (cdr body) (cons id ids) labels var-ids vars vals bindings)))
                            ((memv key '(begin-form))
                             (let* ((tmp-1 e) (tmp ($sc-dispatch tmp-1 '(_ . each-any))))
                               (if tmp
@@ -1079,21 +1078,6 @@
                                 #f
                                 "invalid or duplicate identifier in definition"
                                 outer-form))
-<<<<<<< HEAD
-                            (let loop ((bs bindings) (er-cache #f) (r-cache #f))
-                              (if (not (null? bs))
-                                (let ((b (car bs)))
-                                  (if (memq (car b) '(macro syntax-parameter))
-                                    (let* ((er (cadr b))
-                                           (r-cache (if (eq? er er-cache) r-cache (macros-only-env er))))
-                                      (set-cdr!
-                                        b
-                                        (eval-local-transformer (expand (cddr b) r-cache '(()) mod) mod))
-                                      (if (eq? (car b) 'syntax-parameter) (set-cdr! b (list (cdr b))))
-                                      (loop (cdr bs) er r-cache))
-                                    (loop (cdr bs) er-cache r-cache)))))
-=======
->>>>>>> ceb7f9cc
                             (set-cdr! r (extend-env labels bindings (cdr r)))
                             (build-letrec
                               #f
