;;;; goops.scm -- The Guile Object-Oriented Programming System
;;;;
;;;; Copyright (C) 1998-2003,2006,2009-2011,2013-2015 Free Software Foundation, Inc.
;;;; Copyright (C) 1993-1998 Erick Gallesio - I3S-CNRS/ESSI <eg@unice.fr>
;;;;
;;;; This library is free software; you can redistribute it and/or
;;;; modify it under the terms of the GNU Lesser General Public
;;;; License as published by the Free Software Foundation; either
;;;; version 3 of the License, or (at your option) any later version.
;;;;
;;;; This library is distributed in the hope that it will be useful,
;;;; but WITHOUT ANY WARRANTY; without even the implied warranty of
;;;; MERCHANTABILITY or FITNESS FOR A PARTICULAR PURPOSE.  See the GNU
;;;; Lesser General Public License for more details.
;;;;
;;;; You should have received a copy of the GNU Lesser General Public
;;;; License along with this library; if not, write to the Free Software
;;;; Foundation, Inc., 51 Franklin Street, Fifth Floor, Boston, MA 02110-1301 USA
;;;;


;;;;
;;;; This file was based upon stklos.stk from the STk distribution
;;;; version 4.0.1 by Erick Gallesio <eg@unice.fr>.
;;;;

(define-module (oop goops)
  #:use-module (srfi srfi-1)
  #:use-module (ice-9 match)
<<<<<<< HEAD
  #:use-module ((language tree-il primitives)
                :select (add-interesting-primitive!))
  #:export-syntax (define-class class standard-define-class
                    define-generic define-accessor define-method
                    define-extended-generic define-extended-generics
                    method)
  #:export ( ;; The root of everything.
            <top>
            <class> <object>

            ;; Slot types.
            <slot>
            <foreign-slot> <protected-slot> <hidden-slot> <opaque-slot>
            <read-only-slot> <self-slot> <protected-opaque-slot>
            <protected-hidden-slot> <protected-read-only-slot>
            <scm-slot> <int-slot> <float-slot> <double-slot>

            ;; Methods are implementations of generic functions.
            <method> <accessor-method>

            ;; Applicable objects, either procedures or applicable structs.
            <procedure-class> <applicable>
            <procedure> <primitive-generic>

            ;; Applicable structs.
            <applicable-struct-class> <applicable-struct-with-setter-class>
            <applicable-struct> <applicable-struct-with-setter>
            <generic> <extended-generic>
            <generic-with-setter> <extended-generic-with-setter>
            <accessor> <extended-accessor>

            ;; Types with their own allocated typecodes.
            <boolean> <char> <list> <pair> <null> <string> <symbol>
            <vector> <bytevector> <uvec> <foreign> <hashtable>
            <fluid> <dynamic-state> <frame> <vm> <vm-continuation>
            <keyword>

            ;; Numbers.
            <number> <complex> <real> <integer> <fraction>

            ;; Unknown.
            <unknown>

            ;; Particular SMOB data types.  All SMOB types have
            ;; corresponding classes, which may be obtained via class-of,
            ;; once you have an instance.  Perhaps FIXME to provide a
            ;; smob-type-name->class procedure.
            <arbiter> <promise> <thread> <mutex> <condition-variable>
            <regexp> <hook> <bitvector> <random-state> <async>
            <directory> <array> <character-set>
            <dynamic-object> <guardian> <macro>

            ;; Modules.
            <module>

            ;; Ports.
            <port> <input-port> <output-port> <input-output-port>

            ;; Like SMOB types, all port types have their own classes,
            ;; which can be accessed via `class-of' once you have an
            ;; instance.  Here we export bindings just for file ports.
            <file-port>
            <file-input-port> <file-output-port> <file-input-output-port>

            is-a? class-of
            ensure-metaclass ensure-metaclass-with-supers
            make-class
            make-generic ensure-generic
            make-extended-generic
            make-accessor ensure-accessor
            add-method!
            class-slot-ref class-slot-set! slot-unbound slot-missing
            slot-definition-name  slot-definition-options
            slot-definition-allocation

            slot-definition-getter slot-definition-setter
            slot-definition-accessor
            slot-definition-init-value slot-definition-init-form
            slot-definition-init-thunk slot-definition-init-keyword
            slot-init-function class-slot-definition
            method-source
            compute-cpl compute-std-cpl compute-get-n-set compute-slots
            compute-getter-method compute-setter-method
            allocate-instance initialize make-instance make
            no-next-method  no-applicable-method no-method
            change-class update-instance-for-different-class
            shallow-clone deep-clone
            class-redefinition
            apply-generic apply-method apply-methods
            compute-applicable-methods %compute-applicable-methods
            method-more-specific? sort-applicable-methods
            class-subclasses class-methods
            goops-error
            min-fixnum max-fixnum

            instance?
            slot-ref slot-set! slot-bound? slot-exists?
            class-name class-direct-supers class-direct-subclasses
            class-direct-methods class-direct-slots class-precedence-list
            class-slots
            generic-function-name
            generic-function-methods method-generic-function
            method-specializers method-formals
            primitive-generic-generic enable-primitive-generic!
            method-procedure accessor-method-slot-definition
            make find-method get-keyword))


;;;
;;; Booting GOOPS is a tortuous process.  We begin by loading a small
;;; set of primitives from C.
;;;
=======
  #:use-module (oop goops util)
  #:export-syntax (define-class class standard-define-class
                   define-generic define-accessor define-method
                   define-extended-generic define-extended-generics
                   method)
  #:export (is-a? class-of
           ensure-metaclass ensure-metaclass-with-supers
	   make-class
	   make-generic ensure-generic
	   make-extended-generic
	   make-accessor ensure-accessor
	   add-method!
	   class-slot-ref class-slot-set! slot-unbound slot-missing 
	   slot-definition-name  slot-definition-options
	   slot-definition-allocation
	   slot-definition-getter slot-definition-setter
	   slot-definition-accessor
	   slot-definition-init-value slot-definition-init-form
	   slot-definition-init-thunk slot-definition-init-keyword 
	   slot-init-function class-slot-definition
	   method-source
	   compute-cpl compute-std-cpl compute-get-n-set compute-slots
	   compute-getter-method compute-setter-method
	   allocate-instance initialize make-instance make
	   no-next-method  no-applicable-method no-method
	   change-class update-instance-for-different-class
	   shallow-clone deep-clone
	   class-redefinition
	   apply-generic apply-method apply-methods
	   compute-applicable-methods %compute-applicable-methods
	   method-more-specific? sort-applicable-methods
	   class-subclasses class-methods
	   goops-error
	   min-fixnum max-fixnum
	   ;;; *fixme* Should go into goops.c
	   instance?  slot-ref-using-class
	   slot-set-using-class! slot-bound-using-class?
	   slot-exists-using-class? slot-ref slot-set! slot-bound?
	   class-name class-direct-supers class-direct-subclasses
	   class-direct-methods class-direct-slots class-precedence-list
	   class-slots
	   generic-function-name
	   generic-function-methods method-generic-function
	   method-specializers method-formals
	   primitive-generic-generic enable-primitive-generic!
	   method-procedure accessor-method-slot-definition
	   slot-exists? make find-method get-keyword))

(define *goops-module* (current-module))

;; First initialize the builtin part of GOOPS
(eval-when (expand load eval)
  (%init-goops-builtins))

>>>>>>> 649ec8d8
(eval-when (expand load eval)
  (load-extension (string-append "libguile-" (effective-version))
                  "scm_init_goops_builtins")
  (add-interesting-primitive! 'class-of))




;;;
;;; We then define the slots that must appear in all classes (<class>
;;; objects) and slot definitions (<slot> objects).  These slots must
;;; appear in order.  We'll use this list to statically compute offsets
;;; for the various fields, to compute the struct layout for <class>
;;; instances, and to compute the slot definition lists for <class>.
;;; Because the list is needed at expansion-time, we define it as a
;;; macro.
;;;
(define-syntax macro-fold-left
  (syntax-rules ()
    ((_ folder seed ()) seed)
    ((_ folder seed (head . tail))
     (macro-fold-left folder (folder head seed) tail))))

(define-syntax macro-fold-right
  (syntax-rules ()
    ((_ folder seed ()) seed)
    ((_ folder seed (head . tail))
     (folder head (macro-fold-right folder seed tail)))))

(define-syntax-rule (define-macro-folder macro-folder value ...)
  (define-syntax macro-folder
    (lambda (x)
      (syntax-case x ()
        ((_ fold visit seed)
         ;; The datum->syntax makes it as if each `value' were present
         ;; in the initial form, which allows them to be used as
         ;; (components of) introduced identifiers.
         #`(fold visit seed #,(datum->syntax #'visit '(value ...))))))))

(define-macro-folder fold-class-slots
  (layout #:class <protected-read-only-slot>)
  (flags #:class <hidden-slot>)
  (self #:class <self-slot>)
  (instance-finalizer #:class <hidden-slot>)
  (print)
  (name #:class <protected-hidden-slot>)
  (nfields #:class <hidden-slot>)
  (%reserved #:class <hidden-slot>)
  (redefined)
  (direct-supers)
  (direct-slots)
  (direct-subclasses)
  (direct-methods)
  (cpl)
  (slots))

(define-macro-folder fold-slot-slots
  (name #:init-keyword #:name)
  (allocation #:init-keyword #:allocation #:init-value #:instance)
  (init-keyword #:init-keyword #:init-keyword #:init-value #f)
  (init-form #:init-keyword #:init-form)
  (init-value #:init-keyword #:init-value)
  (init-thunk #:init-keyword #:init-thunk #:init-value #f)
  (options)
  (getter #:init-keyword #:getter #:init-value #f)
  (setter #:init-keyword #:setter #:init-value #f)
  (accessor #:init-keyword #:accessor #:init-value #f)
  ;; These last don't have #:init-keyword because they are meant to be
  ;; set by `allocate-slots', not in compute-effective-slot-definition.
  (slot-ref/raw #:init-value #f)
  (slot-ref #:init-value #f)
  (slot-set! #:init-value #f)
  (index #:init-value #f)
  (size #:init-value #f))

;;;
;;; Statically define variables for slot offsets: `class-index-layout'
;;; will be 0, `class-index-flags' will be 1, and so on, and the same
;;; for `slot-index-name' and such for <slot>.
;;;
(let-syntax ((define-slot-indexer
               (syntax-rules ()
                 ((_ define-index prefix)
                  (define-syntax define-index
                    (lambda (x)
                      (define (id-append ctx a b)
                        (datum->syntax ctx (symbol-append (syntax->datum a)
                                                          (syntax->datum b))))
                      (define (tail-length tail)
                        (syntax-case tail ()
                          ((begin) 0)
                          ((visit head tail) (1+ (tail-length #'tail)))))
                      (syntax-case x ()
                        ((_ (name . _) tail)
                         #`(begin
                             (define-syntax #,(id-append #'name #'prefix #'name)
                               (identifier-syntax #,(tail-length #'tail)))
                             tail)))))))))
  (define-slot-indexer define-class-index class-index-)
  (define-slot-indexer define-slot-index slot-index-)
  (fold-class-slots macro-fold-left define-class-index (begin))
  (fold-slot-slots macro-fold-left define-slot-index (begin)))

;;;
;;; Structs that are vtables have a "flags" slot, which corresponds to
;;; class-index-flags.  `vtable-flag-vtable' indicates that instances of
;;; a vtable are themselves vtables, and `vtable-flag-validated'
;;; indicates that the struct's layout has been validated.  goops.c
;;; defines a few additional flags: one to indicate that a vtable is
;;; actually a class, one to indicate that the class is "valid" (meaning
;;; that it hasn't been redefined), and one to indicate that instances
;;; of a class are slot definition objects (<slot> instances).
;;;
(define vtable-flag-goops-metaclass
  (logior vtable-flag-vtable vtable-flag-goops-class))

(define-inlinable (class-add-flags! class flags)
  (struct-set! class class-index-flags
               (logior flags (struct-ref class class-index-flags))))

(define-inlinable (class-clear-flags! class flags)
  (struct-set! class class-index-flags
               (logand (lognot flags) (struct-ref class class-index-flags))))

(define-inlinable (class-has-flags? class flags)
  (eqv? flags
        (logand (struct-ref class class-index-flags) flags)))

(define-inlinable (class? obj)
  (class-has-flags? (struct-vtable obj) vtable-flag-goops-metaclass))

(define-inlinable (slot? obj)
  (and (struct? obj)
       (class-has-flags? (struct-vtable obj) vtable-flag-goops-slot)))

(define-inlinable (instance? obj)
  (class-has-flags? (struct-vtable obj) vtable-flag-goops-class))

;;;
;;; Now that we know the slots that must be present in classes, and
;;; their offsets, we can create the root of the class hierarchy.
;;;
;;; Note that the `direct-supers', `direct-slots', `cpl', and `slots'
;;; fields will be updated later, once we can create slot definition
;;; objects and once we have definitions for <top> and <object>.
;;;
(define <class>
  (let-syntax ((cons-layout
                ;; A simple way to compute class layout for the concrete
                ;; types used in <class>.
                (syntax-rules (<protected-read-only-slot>
                               <self-slot>
                               <hidden-slot>
                               <protected-hidden-slot>)
                  ((_ (name) tail)
                   (string-append "pw" tail))
                  ((_ (name #:class <protected-read-only-slot>) tail)
                   (string-append "pr" tail))
                  ((_ (name #:class <self-slot>) tail)
                   (string-append "sr" tail))
                  ((_ (name #:class <hidden-slot>) tail)
                   (string-append "uh" tail))
                  ((_ (name #:class <protected-hidden-slot>) tail)
                   (string-append "ph" tail)))))
    (let* ((layout (fold-class-slots macro-fold-right cons-layout ""))
           (nfields (/ (string-length layout) 2))
           (<class> (%make-vtable-vtable layout)))
      (class-add-flags! <class> (logior vtable-flag-goops-class
                                        vtable-flag-goops-valid))
      (struct-set! <class> class-index-name '<class>)
      (struct-set! <class> class-index-nfields nfields)
      (struct-set! <class> class-index-direct-supers '())
      (struct-set! <class> class-index-direct-slots '())
      (struct-set! <class> class-index-direct-subclasses '())
      (struct-set! <class> class-index-direct-methods '())
      (struct-set! <class> class-index-cpl '())
      (struct-set! <class> class-index-slots '())
      (struct-set! <class> class-index-redefined #f)
      <class>)))

;;;
;;; Accessors to fields of <class>.
;;;
(define-syntax-rule (define-class-accessor name docstring field)
  (define (name obj)
    docstring
    (let ((val obj))
      (unless (class? val)
        (scm-error 'wrong-type-arg #f "Not a class: ~S"
                   (list val) #f))
      (struct-ref val field))))

(define-class-accessor class-name
  "Return the class name of @var{obj}."
  class-index-name)
(define-class-accessor class-direct-supers
  "Return the direct superclasses of the class @var{obj}."
  class-index-direct-supers)
(define-class-accessor class-direct-slots
  "Return the direct slots of the class @var{obj}."
  class-index-direct-slots)
(define-class-accessor class-direct-subclasses
  "Return the direct subclasses of the class @var{obj}."
  class-index-direct-subclasses)
(define-class-accessor class-direct-methods
  "Return the direct methods of the class @var{obj}."
  class-index-direct-methods)
(define-class-accessor class-precedence-list
  "Return the class precedence list of the class @var{obj}."
  class-index-cpl)
(define-class-accessor class-slots
  "Return the slot list of the class @var{obj}."
  class-index-slots)

(define (class-subclasses c)
  "Compute a list of all subclasses of @var{c}, direct and indirect."
  (define (all-subclasses c)
    (cons c (append-map all-subclasses
                        (class-direct-subclasses c))))
  (delete-duplicates (cdr (all-subclasses c)) eq?))

(define (class-methods c)
  "Compute a list of all methods that specialize on @var{c} or
subclasses of @var{c}."
  (delete-duplicates (append-map class-direct-methods
                                 (cons c (class-subclasses c)))
                     eq?))

(define (is-a? obj class)
  "Return @code{#t} if @var{obj} is an instance of @var{class}, or
@code{#f} otherwise."
  (and (memq class (class-precedence-list (class-of obj))) #t))




;;;
;;; At this point, <class> is missing slot definitions, but we can't
;;; create slot definitions until we have a slot definition class.
;;; Continue with manual object creation until we're able to bootstrap
;;; more of the protocol.  Again, the CPL and class hierarchy slots
;;; remain uninitialized.
;;;
(define* (get-keyword key l #:optional default)
  "Determine an associated value for the keyword @var{key} from the list
@var{l}.  The list @var{l} has to consist of an even number of elements,
where, starting with the first, every second element is a keyword,
followed by its associated value.  If @var{l} does not hold a value for
@var{key}, the value @var{default} is returned."
  (unless (keyword? key)
    (scm-error 'wrong-type-arg #f "Not a keyword: ~S" (list key) #f))
  (let lp ((l l))
    (match l
      (() default)
      ((kw arg . l)
       (unless (keyword? kw)
         (scm-error 'wrong-type-arg #f "Not a keyword: ~S" (list kw) #f))
       (if (eq? kw key) arg (lp l))))))

(define *unbound* (list 'unbound))

(define-inlinable (unbound? x)
  (eq? x *unbound*))

(define (%allocate-instance class)
  (let ((obj (allocate-struct class (struct-ref class class-index-nfields))))
    (%clear-fields! obj *unbound*)
    obj))

(define <slot>
  (let-syntax ((cons-layout
                ;; All slots are "pw" in <slot>.
                (syntax-rules ()
                  ((_ _ tail) (string-append "pw" tail)))))
    (let* ((layout (fold-slot-slots macro-fold-right cons-layout ""))
           (nfields (/ (string-length layout) 2))
           (<slot> (make-struct/no-tail <class> (make-struct-layout layout))))
      (class-add-flags! <slot> (logior vtable-flag-goops-class
                                       vtable-flag-goops-slot
                                       vtable-flag-goops-valid))
      (struct-set! <slot> class-index-name '<slot>)
      (struct-set! <slot> class-index-nfields nfields)
      (struct-set! <slot> class-index-direct-supers '())
      (struct-set! <slot> class-index-direct-slots '())
      (struct-set! <slot> class-index-direct-subclasses '())
      (struct-set! <slot> class-index-direct-methods '())
      (struct-set! <slot> class-index-cpl (list <slot>))
      (struct-set! <slot> class-index-slots '())
      (struct-set! <slot> class-index-redefined #f)
      <slot>)))

;;; Access to slot objects is performance-sensitive for slot-ref, so in
;;; addition to the type-checking accessors that we export, we also
;;; define some internal inlined helpers that just do an unchecked
;;; struct-ref in cases where we know the object must be a slot, as
;;; when accessing class-slots.
;;;
(define-syntax-rule (define-slot-accessor name docstring %name field)
  (begin
    (define-syntax-rule (%name obj)
      (struct-ref obj field))
    (define (name obj)
      docstring
      (unless (slot? obj)
        (scm-error 'wrong-type-arg #f "Not a slot: ~S"
                   (list obj) #f))
      (%name obj))))

(define-slot-accessor slot-definition-name
  "Return the name of @var{obj}."
   %slot-definition-name slot-index-name)
(define-slot-accessor slot-definition-allocation
  "Return the allocation of the slot @var{obj}."
   %slot-definition-allocation slot-index-allocation)
(define-slot-accessor slot-definition-init-keyword
  "Return the init keyword of the slot @var{obj}, or @code{#f}."
   %slot-definition-init-keyword slot-index-init-keyword)
(define-slot-accessor slot-definition-init-form
  "Return the init form of the slot @var{obj}, or the unbound value"
   %slot-definition-init-form slot-index-init-form)
(define-slot-accessor slot-definition-init-value
  "Return the init value of the slot @var{obj}, or the unbound value."
   %slot-definition-init-value slot-index-init-value)
(define-slot-accessor slot-definition-init-thunk
  "Return the init thunk of the slot @var{obj}, or @code{#f}."
   %slot-definition-init-thunk slot-index-init-thunk)
(define-slot-accessor slot-definition-options
  "Return the initargs given when creating the slot @var{obj}."
   %slot-definition-options slot-index-options)
(define-slot-accessor slot-definition-getter
  "Return the getter of the slot @var{obj}, or @code{#f}."
   %slot-definition-getter slot-index-getter)
(define-slot-accessor slot-definition-setter
  "Return the setter of the slot @var{obj}, or @code{#f}."
   %slot-definition-setter slot-index-setter)
(define-slot-accessor slot-definition-accessor
  "Return the accessor of the slot @var{obj}, or @code{#f}."
   %slot-definition-accessor slot-index-accessor)
(define-slot-accessor slot-definition-slot-ref/raw
  "Return the raw slot-ref procedure of the slot @var{obj}."
   %slot-definition-slot-ref/raw slot-index-slot-ref/raw)
(define-slot-accessor slot-definition-slot-ref
  "Return the slot-ref procedure of the slot @var{obj}."
   %slot-definition-slot-ref slot-index-slot-ref)
(define-slot-accessor slot-definition-slot-set!
  "Return the slot-set! procedure of the slot @var{obj}."
   %slot-definition-slot-set! slot-index-slot-set!)
(define-slot-accessor slot-definition-index
  "Return the allocated struct offset of the slot @var{obj}, or @code{#f}."
   %slot-definition-index slot-index-index)
(define-slot-accessor slot-definition-size
  "Return the number fields used by the slot @var{obj}, or @code{#f}."
   %slot-definition-size slot-index-size)

;; Boot definition.
(define (direct-slot-definition-class class initargs)
  (get-keyword #:class initargs <slot>))

;; Boot definition.
(define (make-slot class initargs)
  (let ((slot (make-struct/no-tail class)))
    (define-syntax-rule (init-slot offset kw default)
      (struct-set! slot offset (get-keyword kw initargs default)))
    (init-slot slot-index-name #:name #f)
    (init-slot slot-index-allocation #:allocation #:instance)
    (init-slot slot-index-init-keyword #:init-keyword #f)
    (init-slot slot-index-init-form #:init-form *unbound*)
    (init-slot slot-index-init-value #:init-value *unbound*)
    (struct-set! slot slot-index-init-thunk
                 (or (get-keyword #:init-thunk initargs #f)
                     (let ((val (%slot-definition-init-value slot)))
                       (if (unbound? val)
                           #f
                           (lambda () val)))))
    (struct-set! slot slot-index-options initargs)
    (init-slot slot-index-getter #:getter #f)
    (init-slot slot-index-setter #:setter #f)
    (init-slot slot-index-accessor #:accessor #f)
    (struct-set! slot slot-index-slot-ref/raw #f)
    (struct-set! slot slot-index-slot-ref #f)
    (struct-set! slot slot-index-slot-set! #f)
    (struct-set! slot slot-index-index #f)
    (struct-set! slot slot-index-size #f)
    slot))

;; Boot definition.
(define (make class . args)
  (unless (memq <slot> (class-precedence-list class))
    (error "Unsupported class: ~S" class))
  (make-slot class args))

;; Boot definition.
(define (compute-direct-slot-definition class initargs)
  (apply make (direct-slot-definition-class class initargs) initargs))

(define (compute-direct-slot-definition-initargs class slot-spec)
  (match slot-spec
    ((? symbol? name) (list #:name name))
    (((? symbol? name) . initargs)
     (cons* #:name name
            ;; If there is an #:init-form, the `class' macro will have
            ;; already added an #:init-thunk.  Still, if there isn't an
            ;; #:init-thunk already but we do have an #:init-value,
            ;; synthesize an #:init-thunk initarg.  This will ensure
            ;; that the #:init-thunk gets passed on to the effective
            ;; slot definition too.
            (if (get-keyword #:init-thunk initargs)
                initargs
                (let ((value (get-keyword #:init-value initargs *unbound*)))
                  (if (unbound? value)
                      initargs
                      (cons* #:init-thunk (lambda () value) initargs))))))))

(let ()
  (define-syntax cons-slot
    (syntax-rules ()
      ((_ (name #:class class) tail)
       ;; Special case to avoid referencing specialized <slot> kinds,
       ;; which are not defined yet.
       (cons (list 'name) tail))
      ((_ (name . initargs) tail)
       (cons (list 'name . initargs) tail))))
  (define-syntax-rule (initialize-direct-slots! class fold-slots)
    (let ((specs (fold-slots macro-fold-right cons-slot '())))
      (define (make-direct-slot-definition spec)
        (let ((initargs (compute-direct-slot-definition-initargs class spec)))
          (compute-direct-slot-definition class initargs)))
      (struct-set! class class-index-direct-slots
                   (map make-direct-slot-definition specs))))

  (initialize-direct-slots! <class> fold-class-slots)
  (initialize-direct-slots! <slot> fold-slot-slots))




;;;
;;; OK, at this point we have initialized `direct-slots' on both <class>
;;; and <slot>.  We need to define a standard way to make subclasses:
;;; how to compute the precedence list of subclasses, how to compute the
;;; list of slots in a subclass, and what layout to use for instances of
;;; those classes.
;;;
(define (compute-std-cpl c get-direct-supers)
  "The standard class precedence list computation algorithm."
  (define (only-non-null lst)
    (filter (lambda (l) (not (null? l))) lst))

  (define (merge-lists reversed-partial-result inputs)
    (cond
     ((every null? inputs)
      (reverse! reversed-partial-result))
     (else
      (let* ((candidate (lambda (c)
                          (and (not (any (lambda (l)
                                           (memq c (cdr l)))
                                         inputs))
                               c)))
             (candidate-car (lambda (l)
                              (and (not (null? l))
                                   (candidate (car l)))))
             (next (any candidate-car inputs)))
        (unless next
          (goops-error "merge-lists: Inconsistent precedence graph"))
        (let ((remove-next (lambda (l)
                             (if (eq? (car l) next)
                                 (cdr l)
                                 l))))
          (merge-lists (cons next reversed-partial-result)
                       (only-non-null (map remove-next inputs))))))))
  (let ((c-direct-supers (get-direct-supers c)))
    (merge-lists (list c)
                 (only-non-null (append (map class-precedence-list
                                             c-direct-supers)
                                        (list c-direct-supers))))))

;; This version of compute-cpl is replaced with a generic function once
;; GOOPS has booted.
(define (compute-cpl class)
  (compute-std-cpl class class-direct-supers))

(define (effective-slot-definition-class class slot)
  (class-of slot))

(define (compute-effective-slot-definition class slot)
  ;; FIXME: Support slot being a list of slots, as in CLOS.
  (apply make
         (effective-slot-definition-class class slot)
         (slot-definition-options slot)))

(define (build-slots-list dslots cpl)
  (define (slot-memq slot slots)
    (let ((name (%slot-definition-name slot)))
      (let lp ((slots slots))
        (match slots
          (() #f)
          ((slot . slots)
           (or (eq? (%slot-definition-name slot) name) (lp slots)))))))
  (define (check-cpl slots static-slots)
    (when (or-map (lambda (slot) (slot-memq slot slots)) static-slots)
      (scm-error 'misc-error #f
                 "a predefined static inherited field cannot be redefined"
                 '() '())))
  (define (remove-duplicate-slots slots)
    (let lp ((slots (reverse slots)) (res '()) (seen '()))
      (match slots
        (() res)
        ((slot . slots)
         (let ((name (%slot-definition-name slot)))
           (if (memq name seen)
               (lp slots res seen)
               (lp slots (cons slot res) (cons name seen))))))))
  ;; For subclases of <class> and <slot>, we need to ensure that the
  ;; <class> or <slot> slots come first.
  (let* ((static-slots (cond
                        ((memq <class> cpl)
                         (when (memq <slot> cpl) (error "invalid class"))
                         (struct-ref <class> class-index-slots))
                        ((memq <slot> cpl)
                         (struct-ref <slot> class-index-slots))
                        (else #f))))
    (when static-slots
      (check-cpl dslots static-slots))
    (let lp ((cpl (cdr cpl)) (res dslots) (static-slots '()))
      (match cpl
        (() (remove-duplicate-slots (append static-slots res)))
        ((head . cpl)
         (let ((new-slots (struct-ref head class-index-direct-slots)))
           (cond
            ((not static-slots)
             (lp cpl (append new-slots res) static-slots))
            ((or (eq? head <class>) (eq? head <slot>))
             ;; Move static slots to the head of the list.
             (lp cpl res new-slots))
            (else
             (check-cpl new-slots static-slots)
             (lp cpl (append new-slots res) static-slots)))))))))

;; Boot definition.
(define (compute-get-n-set class slot)
  (let ((index (struct-ref class class-index-nfields)))
    (struct-set! class class-index-nfields (1+ index))
    index))

;;; Pre-generate getters and setters for the first 20 slots.
(define-syntax define-standard-accessor-method
  (lambda (stx)
    (define num-standard-pre-cache 20)
    (syntax-case stx ()
      ((_ ((proc n) arg ...) body)
       #`(define proc
           (let ((cache (vector #,@(map (lambda (n*)
                                          #`(lambda (arg ...)
                                              (let ((n #,n*))
                                                body)))
                                        (iota num-standard-pre-cache)))))
             (lambda (n)
               (if (< n #,num-standard-pre-cache)
                   (vector-ref cache n)
                   (lambda (arg ...) body)))))))))

(define-standard-accessor-method ((bound-check-get n) o)
  (let ((x (struct-ref o n)))
    (if (unbound? x)
        (slot-unbound o)
        x)))

(define-standard-accessor-method ((standard-get n) o)
  (struct-ref o n))

(define-standard-accessor-method ((standard-set n) o v)
  (struct-set! o n v))

(define (allocate-slots class slots)
  "Transform the computed list of direct slot definitions @var{slots}
into a corresponding list of effective slot definitions, allocating
slots as we go."
  (define (make-effective-slot-definition slot)
    ;; `compute-get-n-set' is expected to mutate `nfields' if it
    ;; allocates a field to the object.  Pretty strange, but we preserve
    ;; the behavior for backward compatibility.
    (let* ((slot (compute-effective-slot-definition class slot))
           (name (%slot-definition-name slot))
           (index (struct-ref class class-index-nfields))
           (g-n-s (compute-get-n-set class slot))
           (size (- (struct-ref class class-index-nfields) index)))
      (call-with-values
          (lambda ()
            (match g-n-s
              ((? integer?)
               (unless (= size 1)
                 (error "unexpected return from compute-get-n-set"))
               (values (standard-get g-n-s)
                       (if (slot-definition-init-thunk slot)
                           (standard-get g-n-s)
                           (bound-check-get g-n-s))
                       (standard-set g-n-s)))
              (((? procedure? get) (? procedure? set))
               (values get
                       (lambda (o)
                         (let ((value (get o)))
                           (if (unbound? value)
                               (slot-unbound class o name)
                               value)))
                       set))))
        (lambda (get/raw get set)
          (struct-set! slot slot-index-slot-ref/raw get/raw)
          (struct-set! slot slot-index-slot-ref get)
          (struct-set! slot slot-index-slot-set! set)
          (struct-set! slot slot-index-index index)
          (struct-set! slot slot-index-size size)))
      slot))
  (struct-set! class class-index-nfields 0)
  (map-in-order make-effective-slot-definition slots))

(define (%compute-layout slots nfields is-class?)
  (define (slot-protection-and-kind slot)
    (define (subclass? class parent)
      (memq parent (class-precedence-list class)))
    (let ((type (kw-arg-ref (%slot-definition-options slot) #:class)))
      (if (and type (subclass? type <foreign-slot>))
          (values (cond
                   ((subclass? type <self-slot>) #\s)
                   ((subclass? type <protected-slot>) #\p)
                   (else #\u))
                  (cond
                   ((subclass? type <opaque-slot>) #\o)
                   ((subclass? type <read-only-slot>) #\r)
                   ((subclass? type <hidden-slot>) #\h)
                   (else #\w)))
          (values #\p #\w))))
  (let ((layout (make-string (* nfields 2))))
    (let lp ((n 0) (slots slots))
      (match slots
        (()
         (unless (= n nfields) (error "bad nfields"))
         (when is-class?
           (let ((class-layout (struct-ref <class> class-index-layout)))
             (unless (string-prefix? (symbol->string class-layout) layout)
               (error "bad layout for class"))))
         layout)
        ((slot . slots)
         (unless (= n (%slot-definition-index slot)) (error "bad allocation"))
         (call-with-values (lambda () (slot-protection-and-kind slot))
           (lambda (protection kind)
             (let init ((n n) (size (%slot-definition-size slot)))
               (cond
                ((zero? size) (lp n slots))
                (else
                 (unless (< n nfields) (error "bad nfields"))
                 (string-set! layout (* n 2) protection)
                 (string-set! layout (1+ (* n 2)) kind)
                 (init (1+ n) (1- size))))))))))))




;;;
;;; With all of this, we are now able to define subclasses of <class>.
;;;
(define (%prep-layout! class)
  (let* ((is-class? (and (memq <class> (struct-ref class class-index-cpl)) #t))
         (layout (%compute-layout (struct-ref class class-index-slots)
                                  (struct-ref class class-index-nfields)
                                  is-class?)))
    (%init-layout! class layout)))

(define (make-standard-class class name dsupers dslots)
  (let ((z (make-struct/no-tail class)))
    (define (make-direct-slot-definition dslot)
      (let ((initargs (compute-direct-slot-definition-initargs z dslot)))
        (compute-direct-slot-definition z initargs)))

    (struct-set! z class-index-name name)
    (struct-set! z class-index-nfields 0)
    (struct-set! z class-index-direct-supers dsupers)
    (struct-set! z class-index-direct-subclasses '())
    (struct-set! z class-index-direct-methods '())
    (struct-set! z class-index-redefined #f)
    (let ((cpl (compute-cpl z)))
      (struct-set! z class-index-cpl cpl)
      (when (memq <slot> cpl)
        (class-add-flags! z vtable-flag-goops-slot))
      (let* ((dslots (map make-direct-slot-definition dslots))
             (slots (allocate-slots z (build-slots-list dslots cpl))))
        (struct-set! z class-index-direct-slots dslots)
        (struct-set! z class-index-slots slots)))
    (for-each
     (lambda (super)
       (let ((subclasses (struct-ref super class-index-direct-subclasses)))
         (struct-set! super class-index-direct-subclasses
                      (cons z subclasses))))
     dsupers)
    (%prep-layout! z)
    z))

(define-syntax define-standard-class
  (syntax-rules ()
    ((define-standard-class name (super ...) #:metaclass meta slot ...)
     (define name
       (make-standard-class meta 'name (list super ...) '(slot ...))))
    ((define-standard-class name (super ...) slot ...)
     (define-standard-class name (super ...) #:metaclass <class> slot ...))))




;;;
;;; Sweet!  Now we can define <top> and <object>, and finish
;;; initializing the `direct-subclasses', `direct-supers', and `cpl'
;;; slots of <class>.
;;;
(define-standard-class <top> ())
(define-standard-class <object> (<top>))

;; The inheritance links for <top>, <object>, <class>, and <slot> were
;; partially initialized.  Correct them here.
(struct-set! <object> class-index-direct-subclasses (list <slot> <class>))
(struct-set! <class> class-index-direct-supers (list <object>))
(struct-set! <slot> class-index-direct-supers (list <object>))
(struct-set! <class> class-index-cpl (list <class> <object> <top>))
(struct-set! <slot> class-index-cpl (list <slot> <object> <top>))




;;;
;;; We can also define the various slot types, and finish initializing
;;; `direct-slots' and `slots' on <class> and <slot>.
;;;
(define-standard-class <foreign-slot> (<slot>))
(define-standard-class <protected-slot> (<foreign-slot>))
(define-standard-class <hidden-slot> (<foreign-slot>))
(define-standard-class <opaque-slot> (<foreign-slot>))
(define-standard-class <read-only-slot> (<foreign-slot>))
(define-standard-class <self-slot> (<read-only-slot>))
(define-standard-class <protected-opaque-slot> (<protected-slot>
                                                <opaque-slot>))
(define-standard-class <protected-hidden-slot> (<protected-slot>
                                                <hidden-slot>))
(define-standard-class <protected-read-only-slot> (<protected-slot>
                                                   <read-only-slot>))
(define-standard-class <scm-slot> (<protected-slot>))
(define-standard-class <int-slot> (<foreign-slot>))
(define-standard-class <float-slot> (<foreign-slot>))
(define-standard-class <double-slot> (<foreign-slot>))




;;;
;;; Finally!  Initialize `direct-slots' and `slots' on <class>, and
;;; `slots' on <slot>.
;;;
(let ()
  (define-syntax-rule (cons-slot (name . initargs) tail)
    (cons (list 'name . initargs) tail))
  (define-syntax-rule (initialize-direct-slots! class fold-slots)
    (let ((specs (fold-slots macro-fold-right cons-slot '())))
      (define (make-direct-slot-definition spec)
        (let ((initargs (compute-direct-slot-definition-initargs class spec)))
          (compute-direct-slot-definition class initargs)))
      (struct-set! class class-index-direct-slots
                   (map make-direct-slot-definition specs))))
  (define (initialize-slots! class)
    (let ((slots (build-slots-list (class-direct-slots class)
                                   (class-precedence-list class))))
      (struct-set! class class-index-slots (allocate-slots class slots))))

  ;; Finish initializing <class> with the specialized slot kinds.
  (initialize-direct-slots! <class> fold-class-slots)

  (initialize-slots! <class>)
  (initialize-slots! <slot>))




;;;
;;; Now, to build out the class hierarchy.
;;;

(define-standard-class <procedure-class> (<class>))

(define-standard-class <applicable-struct-class>
  (<procedure-class>))
(class-add-flags! <applicable-struct-class>
                  vtable-flag-applicable-vtable)

(define-standard-class <applicable-struct-with-setter-class>
  (<applicable-struct-class>))
(class-add-flags! <applicable-struct-with-setter-class>
                  vtable-flag-setter-vtable)

(define-standard-class <applicable> (<top>))
(define-standard-class <applicable-struct> (<object> <applicable>)
  #:metaclass <applicable-struct-class>
  procedure)
(define-standard-class <applicable-struct-with-setter> (<applicable-struct>)
  #:metaclass <applicable-struct-with-setter-class>
  setter)
(define-standard-class <generic> (<applicable-struct>)
  #:metaclass <applicable-struct-class>
  methods
  (n-specialized #:init-value 0)
  (extended-by #:init-value ())
  effective-methods)
(define-standard-class <extended-generic> (<generic>)
  #:metaclass <applicable-struct-class>
  (extends #:init-value ()))
(define-standard-class <generic-with-setter> (<generic>
                                              <applicable-struct-with-setter>)
  #:metaclass <applicable-struct-with-setter-class>)
(define-standard-class <accessor> (<generic-with-setter>)
  #:metaclass <applicable-struct-with-setter-class>)
(define-standard-class <extended-generic-with-setter> (<extended-generic>
                                                       <generic-with-setter>)
  #:metaclass <applicable-struct-with-setter-class>)
(define-standard-class <extended-accessor> (<accessor>
                                            <extended-generic-with-setter>)
  #:metaclass <applicable-struct-with-setter-class>)

(define-standard-class <method> (<object>)
  generic-function
  specializers
  procedure
  formals
  body
  make-procedure)
(define-standard-class <accessor-method> (<method>)
  (slot-definition #:init-keyword #:slot-definition))

(define-standard-class <boolean> (<top>))
(define-standard-class <char> (<top>))
(define-standard-class <list> (<top>))
;; Not all pairs are lists, but there is code out there that relies on
;; (is-a? '(1 2 3) <list>) to work.  Terrible.  How to fix?
(define-standard-class <pair> (<list>))
(define-standard-class <null> (<list>))
(define-standard-class <string> (<top>))
(define-standard-class <symbol> (<top>))
(define-standard-class <vector> (<top>))
(define-standard-class <foreign> (<top>))
(define-standard-class <hashtable> (<top>))
(define-standard-class <fluid> (<top>))
(define-standard-class <dynamic-state> (<top>))
(define-standard-class <frame> (<top>))
(define-standard-class <vm-continuation> (<top>))
(define-standard-class <bytevector> (<top>))
(define-standard-class <uvec> (<bytevector>))
(define-standard-class <array> (<top>))
(define-standard-class <bitvector> (<top>))
(define-standard-class <number> (<top>))
(define-standard-class <complex> (<number>))
(define-standard-class <real> (<complex>))
(define-standard-class <integer> (<real>))
(define-standard-class <fraction> (<real>))
(define-standard-class <keyword> (<top>))
(define-standard-class <unknown> (<top>))
(define-standard-class <procedure> (<applicable>)
  #:metaclass <procedure-class>)
(define-standard-class <primitive-generic> (<procedure>)
  #:metaclass <procedure-class>)
(define-standard-class <port> (<top>))
(define-standard-class <input-port> (<port>))
(define-standard-class <output-port> (<port>))
(define-standard-class <input-output-port> (<input-port> <output-port>))

(define (inherit-applicable! class)
  "An internal routine to redefine a SMOB class that was added after
GOOPS was loaded, and on which scm_set_smob_apply installed an apply
function."
  ;; Why not use class-redefinition?  We would, except that loading the
  ;; compiler to compile effective methods can happen while GOOPS has
  ;; only been partially loaded, and loading the compiler might cause
  ;; SMOB types to be defined that need this facility.  Instead we make
  ;; a very specific hack, not a general solution.  Probably the right
  ;; solution is to avoid using the compiler, but that is another kettle
  ;; of fish.
  (unless (memq <applicable> (class-precedence-list class))
    (unless (null? (class-slots class))
      (error "SMOB object has slots?"))
    (for-each
     (lambda (super)
       (let ((subclasses (struct-ref super class-index-direct-subclasses)))
         (struct-set! super class-index-direct-subclasses
                      (delq class subclasses))))
     (struct-ref class class-index-direct-supers))
    (struct-set! class class-index-direct-supers (list <applicable>))
    (struct-set! class class-index-cpl (compute-cpl class))
    (let ((subclasses (struct-ref <applicable> class-index-direct-subclasses)))
      (struct-set! <applicable> class-index-direct-subclasses
                   (cons class subclasses)))))




;;;
;;; At this point we have defined the class hierarchy, and it's time to
;;; move on to instance allocation and generics.  Once we have generics,
;;; we'll fill out the metaobject protocol.
;;;
;;; Here we define a limited version of `make', so that we can allocate
;;; instances of specific classes.  This definition will be replaced
;;; later.
;;;
(define (%invalidate-method-cache! gf)
  (slot-set! gf 'effective-methods '())
  (recompute-generic-function-dispatch-procedure! gf))

;; Boot definition.
(define (invalidate-method-cache! gf)
  (%invalidate-method-cache! gf))

(define (make class . args)
  (cond
   ((or (eq? class <generic>) (eq? class <accessor>))
    (let ((z (make-struct/no-tail class #f '() 0 '())))
      (set-procedure-property! z 'name (get-keyword #:name args #f))
      (invalidate-method-cache! z)
      (when (eq? class <accessor>)
        (let ((setter (get-keyword #:setter args #f)))
          (when setter
            (slot-set! z 'setter setter))))
      z))
   (else
    (let ((z (%allocate-instance class)))
      (cond
       ((or (eq? class <method>) (eq? class <accessor-method>))
        (for-each (match-lambda
                   ((kw slot default)
                    (slot-set! z slot (get-keyword kw args default))))
                  '((#:generic-function generic-function #f)
                    (#:specializers specializers ())
                    (#:procedure procedure #f)
                    (#:formals formals ())
                    (#:body body ())
                    (#:make-procedure make-procedure #f))))
       ((memq <class> (class-precedence-list class))
        (class-add-flags! z (logior vtable-flag-goops-class
                                    vtable-flag-goops-valid))
        (for-each (match-lambda
                   ((kw slot default)
                    (slot-set! z slot (get-keyword kw args default))))
                  '((#:name name ???)
                    (#:dsupers direct-supers ())
                    (#:slots direct-slots ()))))
       (else
        (error "boot `make' does not support this class" class)))
      z))))




;;;
;;; Slot access.
;;;
;;; Before we go on, some notes about class redefinition.  In GOOPS,
;;; classes can be redefined.  Redefinition of a class marks the class
;;; as invalid, and instances will be lazily migrated over to the new
;;; representation as they are accessed.  Migration happens when
;;; `class-of' is called on an instance.  For more technical details on
;;; object redefinition, see struct.h.
;;;
;;; In the following interfaces, class-of handles the redefinition
;;; protocol.  I would think though that there is some thread-unsafety
;;; here though as the { class, object data } pair needs to be accessed
;;; atomically, not the { class, object } pair.
;;;
(define-inlinable (%class-slot-definition class slot-name kt kf)
  (let lp ((slots (struct-ref class class-index-slots)))
    (match slots
      ((slot . slots)
       (if (eq? (%slot-definition-name slot) slot-name)
           (kt slot)
           (lp slots)))
      (_ (kf)))))

(define (class-slot-definition class slot-name)
  (unless (class? class)
    (scm-error 'wrong-type-arg #f "Not a class: ~S" (list class) #f))
  (%class-slot-definition class slot-name
                          (lambda (slot) slot)
                          (lambda () #f)))

(define (slot-ref obj slot-name)
  "Return the value from @var{obj}'s slot with the nam var{slot_name}."
  (let ((class (class-of obj)))
    (define (have-slot slot)
      ((%slot-definition-slot-ref slot) obj))
    (define (no-slot)
      (unless (symbol? slot-name)
        (scm-error 'wrong-type-arg #f "Not a symbol: ~S"
                   (list slot-name) #f))
      (let ((val (slot-missing class obj slot-name)))
        (if (unbound? val)
            (slot-unbound class obj slot-name)
            val)))
    (%class-slot-definition class slot-name have-slot no-slot)))

(define (slot-set! obj slot-name value)
  "Set the slot named @var{slot_name} of @var{obj} to @var{value}."
  (let ((class (class-of obj)))
    (define (have-slot slot)
      ((%slot-definition-slot-set! slot) obj value))
    (define (no-slot)
      (unless (symbol? slot-name)
        (scm-error 'wrong-type-arg #f "Not a symbol: ~S"
                   (list slot-name) #f))
      (slot-missing class obj slot-name value))

    (%class-slot-definition class slot-name have-slot no-slot)))

(define (slot-bound? obj slot-name)
  "Return the value from @var{obj}'s slot with the nam var{slot_name}."
  (let ((class (class-of obj)))
    (define (have-slot slot)
      (not (unbound? ((%slot-definition-slot-ref/raw slot) obj))))
    (define (no-slot)
      (unless (symbol? slot-name)
        (scm-error 'wrong-type-arg #f "Not a symbol: ~S"
                   (list slot-name) #f))
      (not (unbound? (slot-missing class obj slot-name))))
    (%class-slot-definition class slot-name have-slot no-slot)))

(define (slot-exists? obj slot-name)
  "Return @code{#t} if @var{obj} has a slot named @var{slot_name}."
  (define (have-slot slot) #t)
  (define (no-slot)
    (unless (symbol? slot-name)
      (scm-error 'wrong-type-arg #f "Not a symbol: ~S"
                 (list slot-name) #f))
    #f)
  (%class-slot-definition (class-of obj) slot-name have-slot no-slot))

(begin-deprecated
 (define (check-slot-args class obj slot-name)
   (unless (eq? class (class-of obj))
     (scm-error 'wrong-type-arg #f "~S is not the class of ~S"
                (list class obj) #f))
   (unless (symbol? slot-name)
     (scm-error 'wrong-type-arg #f "Not a symbol: ~S"
                (list slot-name) #f)))

 (define (slot-ref-using-class class obj slot-name)
   (issue-deprecation-warning "slot-ref-using-class is deprecated.  "
                              "Use slot-ref instead.")
   (check-slot-args class obj slot-name)
   (slot-ref obj slot-name))

 (define (slot-set-using-class! class obj slot-name value)
   (issue-deprecation-warning "slot-set-using-class! is deprecated.  "
                              "Use slot-set! instead.")
   (check-slot-args class obj slot-name)
   (slot-set! obj slot-name value))

 (define (slot-bound-using-class? class obj slot-name)
   (issue-deprecation-warning "slot-bound-using-class? is deprecated.  "
                              "Use slot-bound? instead.")
   (check-slot-args class obj slot-name)
   (slot-bound? obj slot-name))

 (define (slot-exists-using-class? class obj slot-name)
   (issue-deprecation-warning "slot-exists-using-class? is deprecated.  "
                              "Use slot-exists? instead.")
   (check-slot-args class obj slot-name)
   (slot-exists? obj slot-name)))




;;;
;;; Method accessors.
;;;
(define (method-generic-function obj)
  "Return the generic function for the method @var{obj}."
  (unless (is-a? obj <method>)
    (scm-error 'wrong-type-arg #f "Not a method: ~S"
               (list obj) #f))
  (slot-ref obj 'generic-function))

(define (method-specializers obj)
  "Return specializers of the method @var{obj}."
  (unless (is-a? obj <method>)
    (scm-error 'wrong-type-arg #f "Not a method: ~S"
               (list obj) #f))
  (slot-ref obj 'specializers))

(define (method-procedure obj)
  "Return the procedure of the method @var{obj}."
  (unless (is-a? obj <method>)
    (scm-error 'wrong-type-arg #f "Not a method: ~S"
               (list obj) #f))
  (slot-ref obj 'procedure))




;;;
;;; Generic functions!
;;;
;;; Generic functions have an applicable-methods cache associated with
;;; them. Every distinct set of types that is dispatched through a
;;; generic adds an entry to the cache.  A composite dispatch procedure
;;; is recomputed every time an entry gets added to the cache, or when
;;; the cache is invalidated.
;;;
;;; In steady-state, this dispatch procedure is never regenerated; but
;;; during warm-up there is some churn.
;;;
;;; So what is the deal if warm-up happens in a multithreaded context?
;;; There is indeed a window between missing the cache for a certain set
;;; of arguments, and then updating the cache with the newly computed
;;; applicable methods. One of the updaters is liable to lose their new
;;; entry.
;;;
;;; This is actually OK though, because a subsequent cache miss for the
;;; race loser will just cause memoization to try again. The cache will
;;; eventually be consistent.  We're not mutating the old part of the
;;; cache, just consing on the new entry.
;;;
;;; It doesn't even matter if the dispatch procedure and the cache are
;;; inconsistent -- most likely the type-set that lost the dispatch
;;; procedure race will simply re-trigger a memoization, but since the
;;; winner isn't in the effective-methods cache, it will likely also
;;; re-trigger a memoization, and the cache will finally be consistent.
;;; As you can see there is a possibility for ping-pong effects, but
;;; it's unlikely given the shortness of the window between slot-set!
;;; invocations.
;;;
;;; We probably do need to use atomic access primitives to correctly
;;; handle concurrency, but that's a more general Guile concern.
;;;

(define-syntax arity-case
  (lambda (x)
    (syntax-case x ()
      ;; (arity-case n 2 foo bar)
      ;; => (case n
      ;;      ((0) (foo))
      ;;      ((1) (foo a))
      ;;      ((2) (foo a b))
      ;;      (else bar))
      ((arity-case n max form alternate)
       (let ((max (syntax->datum #'max)))
         #`(case n
             #,@(let lp ((n 0))
                  (let ((ids (map (lambda (n)
                                    (let* ((n (+ (char->integer #\a) n))
                                           (c (integer->char n)))
                                      (datum->syntax #'here (symbol c))))
                                  (iota n))))
                    #`(((#,n) (form #,@ids))
                       . #,(if (< n max)
                               (lp (1+ n))
                               #'()))))
             (else alternate)))))))

;;;
;;; These dispatchers are set as the "procedure" field of <generic>
;;; instances.  Unlike CLOS, in GOOPS a generic function can have
;;; multiple arities.
;;;
;;; We pre-generate fast dispatchers for applications of up to 20
;;; arguments.  More arguments than that will go through slower generic
;;; routines that cons arguments into a rest list.
;;;
(define (multiple-arity-dispatcher fv miss)
  (define-syntax dispatch
    (lambda (x)
      (define (build-clauses args)
        (let ((len (length (syntax->datum args))))
          #`((#,args ((vector-ref fv #,len) . #,args))
             . #,(syntax-case args ()
                   (() #'())
                   ((arg ... _) (build-clauses #'(arg ...)))))))
      (syntax-case x ()
        ((dispatch arg ...)
         #`(case-lambda
             #,@(build-clauses #'(arg ...))
             (args (apply miss args)))))))
  (arity-case (vector-length fv) 20 dispatch
              (lambda args
                (let ((nargs (length args)))
                  (if (< nargs (vector-length fv))
                      (apply (vector-ref fv nargs) args)
                      (apply miss args))))))

;;;
;;; The above multiple-arity-dispatcher is entirely sufficient, and
;;; should be fast enough.  Still, for no good reason we also have an
;;; arity dispatcher for generics that are only called with one arity.
;;;
(define (single-arity-dispatcher f nargs miss)
  (define-syntax-rule (dispatch arg ...)
    (case-lambda
      ((arg ...) (f arg ...))
      (args (apply miss args))))
  (arity-case nargs 20 dispatch
              (lambda args
                (if (eqv? (length args) nargs)
                    (apply f args)
                    (apply miss args)))))

;;;
;;; The guts of generic function dispatch are here.  Once we've selected
;;; an arity, we need to map from arguments to effective method.  Until
;;; we have `eqv?' specializers, this map is entirely a function of the
;;; types (classes) of the arguments.  So, we look in the cache to see
;;; if we have seen this set of concrete types, and if so we apply the
;;; previously computed effective method.  Otherwise we miss the cache,
;;; so we'll have to compute the right answer for this set of types, add
;;; the mapping to the cache, and apply the newly computed method.
;;;
;;; The cached mapping is invalidated whenever a new method is defined
;;; on this generic, or whenever the class hierarchy of any method
;;; specializer changes.
;;;
(define (single-arity-cache-dispatch cache nargs cache-miss)
  (match cache
    (() cache-miss)
    (((typev . cmethod) . cache)
     (cond
      ((eqv? nargs (vector-length typev))
       (let ((cache-miss (single-arity-cache-dispatch cache nargs cache-miss)))
         (define (type-ref n)
           (and (< n nargs) (vector-ref typev n)))
         (define-syntax args-match?
           (syntax-rules ()
             ((args-match?) #t)
             ((args-match? (arg type) (arg* type*) ...)
              ;; Check that the arg has the exact type that we saw.  It
              ;; could be that `type' is #f, which indicates the end of
              ;; the specializers list.  Once all specializers have been
              ;; examined, we don't need to look at any more arguments
              ;; to know that this is a cache hit.
              (or (not type)
                  (and (eq? (class-of arg) type)
                       (args-match? (arg* type*) ...))))))
         (define-syntax dispatch
           (lambda (x)
             (define (bind-types types k)
               (let lp ((types types) (n 0))
                 (syntax-case types ()
                   (() (k))
                   ((type . types)
                    #`(let ((type (type-ref #,n)))
                        #,(lp #'types (1+ n)))))))
             (syntax-case x ()
               ((dispatch arg ...)
                (with-syntax (((type ...) (generate-temporaries #'(arg ...))))
                  (bind-types
                   #'(type ...)
                   (lambda ()
                     #'(lambda (arg ...)
                         (if (args-match? (arg type) ...)
                             (cmethod arg ...)
                             (cache-miss arg ...))))))))))
         (arity-case nargs 20 dispatch
                     (lambda args
                       (define (args-match? args)
                         (let lp ((args args) (n 0))
                           (match args
                             ((arg . args)
                              (or (not (vector-ref typev n))
                                  (and (eq? (vector-ref typev n) (class-of arg))
                                       (lp args (1+ n)))))
                             (_ #t))))
                       (if (args-match? args)
                           (apply cmethod args)
                           (apply cache-miss args))))))
      (else
       (single-arity-cache-dispatch cache nargs cache-miss))))))

(define (compute-generic-function-dispatch-procedure gf)
  (define (seen-arities cache)
    (let lp ((arities 0) (cache cache))
      (match cache
        (() arities)
        (((typev . cmethod) . cache)
         (lp (logior arities (ash 1 (vector-length typev)))
             cache)))))
  (define (cache-miss . args)
    (memoize-generic-function-application! gf args)
    (apply gf args))
  (let* ((cache (slot-ref gf 'effective-methods))
         (arities (seen-arities cache))
         (max-arity (let lp ((max -1))
                      (if (< arities (ash 1 (1+ max)))
                          max
                          (lp (1+ max))))))
    (cond
     ((= max-arity -1)
      ;; Nothing in the cache.
      cache-miss)
     ((= arities (ash 1 max-arity))
      ;; Only one arity in the cache.
      (let* ((nargs max-arity)
             (f (single-arity-cache-dispatch cache nargs cache-miss)))
        (single-arity-dispatcher f nargs cache-miss)))
     (else
      ;; Multiple arities.
      (let ((fv (make-vector (1+ max-arity) #f)))
        (let lp ((n 0))
          (when (<= n max-arity)
            (let ((f (single-arity-cache-dispatch cache n cache-miss)))
              (vector-set! fv n f)
              (lp (1+ n)))))
        (multiple-arity-dispatcher fv cache-miss))))))

(define (recompute-generic-function-dispatch-procedure! gf)
  (slot-set! gf 'procedure
             (compute-generic-function-dispatch-procedure gf)))

(define (memoize-effective-method! gf args applicable)
  (define (record-types args)
    (let ((typev (make-vector (length args) #f)))
      (let lp ((n 0) (args args))
        (when (and (< n (slot-ref gf 'n-specialized))
                   (pair? args))
          (match args
            ((arg . args)
             (vector-set! typev n (class-of arg))
             (lp (1+ n) args)))))
      typev))
  (let* ((typev (record-types args))
         (compute-effective-method (if (eq? (class-of gf) <generic>)
                                       %compute-effective-method
                                       compute-effective-method))
         (cmethod (compute-effective-method gf applicable typev))
         (cache (acons typev cmethod (slot-ref gf 'effective-methods))))
    (slot-set! gf 'effective-methods cache)
    (recompute-generic-function-dispatch-procedure! gf)
    cmethod))

;;;
;;; If a method refers to `next-method' in its body, that method will be
;;; able to dispatch to the next most specific method.  The exact
;;; `next-method' implementation is only known at runtime, as it is a
;;; function of which precise argument types are being dispatched, which
;;; might be subclasses of the method's declared specializers.
;;;
;;; Guile implements `next-method' by binding it as a closure variable.
;;; An effective method is bound to a specific `next-method' by the
;;; `make-procedure' slot of a <method>, which returns the new closure.
;;;
(define (%compute-specialized-effective-method gf method types next-method)
  (match (slot-ref method 'make-procedure)
    (#f (method-procedure method))
    (make-procedure (make-procedure next-method))))

(define (compute-specialized-effective-method gf method types next-method)
  (%compute-specialized-effective-method gf method types next-method))

(define (%compute-effective-method gf methods types)
  (match methods
    ((method . methods)
     (let ((compute-specialized-effective-method
            (if (and (eq? (class-of gf) <generic>)
                     (eq? (class-of method) <method>))
                %compute-specialized-effective-method
                compute-specialized-effective-method)))
       (compute-specialized-effective-method
        gf method types
        (match methods
          (()
           (lambda args
             (no-next-method gf args)))
          (methods
           (let ((compute-effective-method (if (eq? (class-of gf) <generic>)
                                               %compute-effective-method
                                               compute-effective-method)))
             (compute-effective-method gf methods types)))))))))

;; Boot definition; overrided with a generic later.
(define (compute-effective-method gf methods types)
  (%compute-effective-method gf methods types))

;;;
;;; Memoization
;;;

(define (memoize-generic-function-application! gf args)
  (let ((applicable ((if (eq? (class-of gf) <generic>)
                         %compute-applicable-methods
                         compute-applicable-methods)
                     gf args)))
    (cond (applicable
           (memoize-effective-method! gf args applicable))
          (else
           (no-applicable-method gf args)))))

(define no-applicable-method
  (make <generic> #:name 'no-applicable-method))

(%goops-early-init)

;; Then load the rest of GOOPS
<<<<<<< HEAD
=======
(use-modules (oop goops dispatch))

;;;
;;; Compiling next methods into method bodies
;;;

;;; So, for the reader: there basic idea is that, given that the
;;; semantics of `next-method' depend on the concrete types being
;;; dispatched, why not compile a specific procedure to handle each type
;;; combination that we see at runtime.
;;;
;;; In theory we can do much better than a bytecode compilation, because
;;; we know the *exact* types of the arguments. It's ideal for native
;;; compilation. A task for the future.
;;;
;;; I think this whole generic application mess would benefit from a
;;; strict MOP.

(define (compute-cmethod methods types)
  (match methods
    ((method . methods)
     (let ((make-procedure (slot-ref method 'make-procedure)))
       (if make-procedure
           (make-procedure
            (if (null? methods)
                (lambda args
                  (no-next-method (method-generic-function method) args))
                (compute-cmethod methods types)))
           (method-procedure method))))))
>>>>>>> 649ec8d8


;; FIXME: deprecate.
(define min-fixnum (- (expt 2 29)))
(define max-fixnum (- (expt 2 29) 1))

;;
;; goops-error
;;
(define (goops-error format-string . args)
  (scm-error 'goops-error #f format-string args '()))

;;;
;;; {Meta classes}
;;;

(define ensure-metaclass-with-supers
  (let ((table-of-metas '()))
    (lambda (meta-supers)
      (let ((entry (assoc meta-supers table-of-metas)))
        (if entry
            ;; Found a previously created metaclass
            (cdr entry)
            ;; Create a new meta-class which inherit from "meta-supers"
            (let ((new (make <class> #:dsupers meta-supers
                                     #:slots   '()
                                     #:name   (gensym "metaclass"))))
              (set! table-of-metas (cons (cons meta-supers new) table-of-metas))
              new))))))

(define (ensure-metaclass supers)
  (if (null? supers)
      <class>
      (let* ((all-metas (map (lambda (x) (class-of x)) supers))
             (all-cpls  (append-map (lambda (m)
                                      (cdr (class-precedence-list m)))
                                    all-metas))
             (needed-metas '()))
        ;; Find the most specific metaclasses.  The new metaclass will be
        ;; a subclass of these.
        (for-each
         (lambda (meta)
           (when (and (not (member meta all-cpls))
                      (not (member meta needed-metas)))
             (set! needed-metas (append needed-metas (list meta)))))
         all-metas)
        ;; Now return a subclass of the metaclasses we found.
        (if (null? (cdr needed-metas))
            (car needed-metas)  ; If there's only one, just use it.
            (ensure-metaclass-with-supers needed-metas)))))

;;;
;;; {Classes}
;;;

;;; (define-class NAME (SUPER ...) SLOT-DEFINITION ... OPTION ...)
;;;
;;;   SLOT-DEFINITION ::= INSTANCE-OF-<SLOT> | (SLOT-NAME OPTION ...)
;;;   OPTION ::= KEYWORD VALUE
;;;

(define (make-class supers slots . options)
  (define (find-duplicate l)
    (match l
      (() #f)
      ((head . tail)
       (if (memq head tail)
           head
           (find-duplicate tail)))))
  (define (slot-spec->name slot-spec)
    (match slot-spec
      (((? symbol? name) . args) name)
      ;; We can get here when redefining classes.
      ((? slot? slot) (%slot-definition-name slot))))

  (let* ((name (get-keyword #:name options *unbound*))
         (supers (if (not (or-map (lambda (class)
                                    (memq <object>
                                          (class-precedence-list class)))
                                  supers))
                     (append supers (list <object>))
                     supers))
         (metaclass (or (get-keyword #:metaclass options #f)
                        (ensure-metaclass supers))))

    ;; Verify that all direct slots are different and that we don't inherit
    ;; several time from the same class
    (let ((tmp1 (find-duplicate supers))
          (tmp2 (find-duplicate (map slot-spec->name slots))))
      (if tmp1
          (goops-error "make-class: super class ~S is duplicate in class ~S"
                       tmp1 name))
      (if tmp2
          (goops-error "make-class: slot ~S is duplicate in class ~S"
                       tmp2 name)))

    ;; Everything seems correct, build the class
    (apply make metaclass
           #:dsupers supers
           #:slots slots
           #:name name
           options)))

;;; (class (SUPER ...) SLOT-DEFINITION ... OPTION ...)
;;;
;;;   SLOT-DEFINITION ::= SLOT-NAME | (SLOT-NAME OPTION ...)
;;;   OPTION ::= KEYWORD VALUE
;;;
(define-syntax class
  (lambda (x)
    (define (parse-options options)
      (syntax-case options ()
        (() #'())
        ((kw arg . options) (keyword? (syntax->datum #'kw))
         (with-syntax ((options (parse-options #'options)))
           (syntax-case #'kw ()
             (#:init-form
              #'(kw 'arg #:init-thunk (lambda () arg) . options))
             (_
              #'(kw arg . options)))))))
    (define (check-valid-kwargs args)
      (syntax-case args ()
        (() #'())
        ((kw arg . args) (keyword? (syntax->datum #'kw))
         #`(kw arg . #,(check-valid-kwargs #'args)))))
    (define (parse-slots-and-kwargs args)
      (syntax-case args ()
        (()
         #'(() ()))
        ((kw . _) (keyword? (syntax->datum #'kw))
         #`(() #,(check-valid-kwargs args)))
        (((name option ...) args ...)
         (with-syntax (((slots kwargs) (parse-slots-and-kwargs #'(args ...)))
                       ((option ...) (parse-options #'(option ...))))
           #'(((list 'name option ...) . slots) kwargs)))
        ((name args ...) (symbol? (syntax->datum #'name))
         (with-syntax (((slots kwargs) (parse-slots-and-kwargs #'(args ...))))
           #'(('(name) . slots) kwargs)))))
    (syntax-case x ()
      ((class (super ...) arg ...)
       (with-syntax ((((slot-def ...) (option ...))
                      (parse-slots-and-kwargs #'(arg ...))))
         #'(make-class (list super ...)
                       (list slot-def ...)
                       option ...))))))

(define-syntax define-class-pre-definition
  (lambda (x)
    (syntax-case x ()
      ((_ (k arg rest ...) out ...)
       (keyword? (syntax->datum #'k))
       (case (syntax->datum #'k)
         ((#:getter #:setter)
          #'(define-class-pre-definition (rest ...)
              out ...
              (when (or (not (defined? 'arg))
                        (not (is-a? arg <generic>)))
                (toplevel-define!
                 'arg
                 (ensure-generic (if (defined? 'arg) arg #f) 'arg)))))
         ((#:accessor)
          #'(define-class-pre-definition (rest ...)
              out ...
              (when (or (not (defined? 'arg))
                        (not (is-a? arg <accessor>)))
                (toplevel-define!
                 'arg
                 (ensure-accessor (if (defined? 'arg) arg #f) 'arg)))))
         (else
          #'(define-class-pre-definition (rest ...) out ...))))
      ((_ () out ...)
       #'(begin out ...)))))

;; Some slot options require extra definitions to be made. In
;; particular, we want to make sure that the generic function objects
;; which represent accessors exist before `make-class' tries to add
;; methods to them.
(define-syntax define-class-pre-definitions
  (lambda (x)
    (syntax-case x ()
      ((_ () out ...)
       #'(begin out ...))
      ((_ (slot rest ...) out ...)
       (keyword? (syntax->datum #'slot))
       #'(begin out ...))
      ((_ (slot rest ...) out ...)
       (identifier? #'slot)
       #'(define-class-pre-definitions (rest ...)
         out ...))
      ((_ ((slotname slotopt ...) rest ...) out ...)
       #'(define-class-pre-definitions (rest ...)
         out ... (define-class-pre-definition (slotopt ...)))))))

(define-syntax-rule (define-class name supers slot ...)
  (begin
    (define-class-pre-definitions (slot ...))
    (if (and (defined? 'name)
             (is-a? name <class>)
             (memq <object> (class-precedence-list name)))
        (class-redefinition name
                            (class supers slot ... #:name 'name))
        (toplevel-define! 'name (class supers slot ... #:name 'name)))))

(define-syntax-rule (standard-define-class arg ...)
  (define-class arg ...))

;;;
;;; {Generic functions and accessors}
;;;

;; Apparently the desired semantics are that we extend previous
;; procedural definitions, but that if `name' was already a generic, we
;; overwrite its definition.
(define-syntax define-generic
  (lambda (x)
    (syntax-case x ()
      ((define-generic name) (symbol? (syntax->datum #'name))
       #'(define name
           (if (and (defined? 'name) (is-a? name <generic>))
               (make <generic> #:name 'name)
               (ensure-generic (if (defined? 'name) name #f) 'name)))))))

(define-syntax define-extended-generic
  (lambda (x)
    (syntax-case x ()
      ((define-extended-generic name val) (symbol? (syntax->datum #'name))
       #'(define name (make-extended-generic val 'name))))))

(define-syntax define-extended-generics
  (lambda (x)
    (define (id-append ctx a b)
      (datum->syntax ctx (symbol-append (syntax->datum a) (syntax->datum b))))
    (syntax-case x ()
      ((define-extended-generic (name ...) #:prefix (prefix ...))
       (and (and-map symbol? (syntax->datum #'(name ...)))
            (and-map symbol? (syntax->datum #'(prefix ...))))
       (with-syntax ((((val ...)) (map (lambda (name)
                                         (map (lambda (prefix)
                                                (id-append name prefix name))
                                              #'(prefix ...)))
                                       #'(name ...))))
         #'(begin
             (define-extended-generic name (list val ...))
             ...))))))

(define* (make-generic #:optional name)
  (make <generic> #:name name))

(define* (make-extended-generic gfs #:optional name)
  (let* ((gfs (if (list? gfs) gfs (list gfs)))
         (gws? (any (lambda (gf) (is-a? gf <generic-with-setter>)) gfs)))
    (let ((ans (if gws?
                   (let* ((sname (and name (make-setter-name name)))
                          (setters
                           (append-map (lambda (gf)
                                         (if (is-a? gf <generic-with-setter>)
                                             (list (ensure-generic (setter gf)
                                                                   sname))
                                             '()))
                                       gfs))
                          (es (make <extended-generic-with-setter>
                                #:name name
                                #:extends gfs
                                #:setter (make <extended-generic>
                                           #:name sname
                                           #:extends setters))))
                     (extended-by! setters (setter es))
                     es)
                   (make <extended-generic>
                     #:name name
                     #:extends gfs))))
      (extended-by! gfs ans)
      ans)))

(define (extended-by! gfs eg)
  (for-each (lambda (gf)
              (slot-set! gf 'extended-by
                         (cons eg (slot-ref gf 'extended-by))))
            gfs)
  (invalidate-method-cache! eg))

(define (not-extended-by! gfs eg)
  (for-each (lambda (gf)
              (slot-set! gf 'extended-by
                         (delq! eg (slot-ref gf 'extended-by))))
            gfs)
  (invalidate-method-cache! eg))

(define* (ensure-generic old-definition #:optional name)
  (cond ((is-a? old-definition <generic>) old-definition)
        ((procedure-with-setter? old-definition)
         (make <generic-with-setter>
           #:name name
           #:default (procedure old-definition)
           #:setter (setter old-definition)))
        ((procedure? old-definition)
         (if (generic-capability? old-definition) old-definition
             (make <generic> #:name name #:default old-definition)))
        (else (make <generic> #:name name))))

;; same semantics as <generic>
(define-syntax-rule (define-accessor name)
  (define name
    (cond ((not (defined? 'name))  (ensure-accessor #f 'name))
          ((is-a? name <accessor>) (make <accessor> #:name 'name))
          (else                    (ensure-accessor name 'name)))))

(define (make-setter-name name)
  (string->symbol (string-append "setter:" (symbol->string name))))

(define* (make-accessor #:optional name)
  (make <accessor>
    #:name name
    #:setter (make <generic>
               #:name (and name (make-setter-name name)))))

(define* (ensure-accessor proc #:optional name)
  (cond ((and (is-a? proc <accessor>)
              (is-a? (setter proc) <generic>))
         proc)
        ((is-a? proc <generic-with-setter>)
         (upgrade-accessor proc (setter proc)))
        ((is-a? proc <generic>)
         (upgrade-accessor proc (make-generic name)))
        ((procedure-with-setter? proc)
         (make <accessor>
           #:name name
           #:default (procedure proc)
           #:setter (ensure-generic (setter proc) name)))
        ((procedure? proc)
         (ensure-accessor (if (generic-capability? proc)
                              (make <generic> #:name name #:default proc)
                              (ensure-generic proc name))
                          name))
        (else
         (make-accessor name))))

(define (upgrade-accessor generic setter)
  (let ((methods (slot-ref generic 'methods))
        (gws (make (if (is-a? generic <extended-generic>)
                       <extended-generic-with-setter>
                       <accessor>)
                   #:name (generic-function-name generic)
                   #:extended-by (slot-ref generic 'extended-by)
                   #:setter setter)))
    (when (is-a? generic <extended-generic>)
      (let ((gfs (slot-ref generic 'extends)))
        (not-extended-by! gfs generic)
        (slot-set! gws 'extends gfs)
        (extended-by! gfs gws)))
    ;; Steal old methods
    (for-each (lambda (method)
                (slot-set! method 'generic-function gws))
              methods)
    (slot-set! gws 'methods methods)
    (invalidate-method-cache! gws)
    gws))

;;;
;;; {Methods}
;;;

;; Note: `a' and `b' can have unequal lengths (i.e. one can be one
;; element longer than the other when we have a dotted parameter
;; list). For instance, with the call
;;
;;   (M 1)
;;
;; with
;;
;;   (define-method M (a . l) ....)
;;   (define-method M (a) ....)
;;
;; we consider that the second method is more specific.
;;
;; Precondition: `a' and `b' are methods and are applicable to `types'.
(define (%method-more-specific? a b types)
  (let lp ((a-specializers (method-specializers a))
           (b-specializers (method-specializers b))
           (types types))
    (cond
     ;; (a) less specific than (a b ...) or (a . b)
     ((null? a-specializers) #t)
     ;; (a b ...) or (a . b) less specific than (a)
     ((null? b-specializers) #f)
     ;; (a . b) less specific than (a b ...)
     ((not (pair? a-specializers)) #f)
     ;; (a b ...) more specific than (a . b)
     ((not (pair? b-specializers)) #t)
     (else
      (let ((a-specializer (car a-specializers))
            (b-specializer (car b-specializers))
            (a-specializers (cdr a-specializers))
            (b-specializers (cdr b-specializers))
            (type (car types))
            (types (cdr types)))
        (if (eq? a-specializer b-specializer)
            (lp a-specializers b-specializers types)
            (let lp ((cpl (class-precedence-list type)))
              (let ((elt (car cpl)))
                (cond
                 ((eq? a-specializer elt) #t)
                 ((eq? b-specializer elt) #f)
                 (else (lp (cdr cpl))))))))))))

(define (%sort-applicable-methods methods types)
  (sort methods (lambda (a b) (%method-more-specific? a b types))))

(define (generic-function-methods obj)
  "Return the methods of the generic function @var{obj}."
  (define (fold-upward method-lists gf)
    (cond
     ((is-a? gf <extended-generic>)
      (let lp ((method-lists method-lists) (gfs (slot-ref gf 'extends)))
        (match gfs
          (() method-lists)
          ((gf . gfs)
           (lp (fold-upward (cons (slot-ref gf 'methods) method-lists) gf)
               gfs)))))
     (else method-lists)))
  (define (fold-downward method-lists gf)
    (let lp ((method-lists (cons (slot-ref gf 'methods) method-lists))
             (gfs (slot-ref gf 'extended-by)))
      (match gfs
        (() method-lists)
        ((gf . gfs)
         (lp (fold-downward method-lists gf) gfs)))))
  (unless (is-a? obj <generic>)
    (scm-error 'wrong-type-arg #f "Not a generic: ~S"
               (list obj) #f))
  (concatenate (fold-downward (fold-upward '() obj) obj)))

(define (%compute-applicable-methods gf args)
  (define (method-applicable? m types)
    (let lp ((specs (method-specializers m)) (types types))
      (cond
       ((null? specs) (null? types))
       ((not (pair? specs)) #t)
       ((null? types) #f)
       (else
        (and (memq (car specs) (class-precedence-list (car types)))
             (lp (cdr specs) (cdr types)))))))
  (let ((n (length args))
        (types (map class-of args)))
    (let lp ((methods (generic-function-methods gf))
             (applicable '()))
      (if (null? methods)
          (and (not (null? applicable))
               (%sort-applicable-methods applicable types))
          (let ((m (car methods)))
            (lp (cdr methods)
                (if (method-applicable? m types)
                    (cons m applicable)
                    applicable)))))))

(define compute-applicable-methods %compute-applicable-methods)

(define (toplevel-define! name val)
  (module-define! (current-module) name val))

(define-syntax define-method
  (syntax-rules (setter)
    ((_ ((setter name) . args) body ...)
     (begin
       (when (or (not (defined? 'name))
                 (not (is-a? name <accessor>)))
         (toplevel-define! 'name
                           (ensure-accessor
                            (if (defined? 'name) name #f) 'name)))
       (add-method! (setter name) (method args body ...))))
    ((_ (name . args) body ...)
     (begin
       ;; FIXME: this code is how it always was, but it's quite cracky:
       ;; it will only define the generic function if it was undefined
       ;; before (ok), or *was defined to #f*. The latter is crack. But
       ;; there are bootstrap issues about fixing this -- change it to
       ;; (is-a? name <generic>) and see.
       (when (or (not (defined? 'name))
                 (not name))
         (toplevel-define! 'name (make <generic> #:name 'name)))
       (add-method! name (method args body ...))))))

(define-syntax method
  (lambda (x)
    (define (parse-args args)
      (let lp ((ls args) (formals '()) (specializers '()))
        (syntax-case ls ()
          (((f s) . rest)
           (and (identifier? #'f) (identifier? #'s))
           (lp #'rest
               (cons #'f formals)
               (cons #'s specializers)))
          ((f . rest)
           (identifier? #'f)
           (lp #'rest
               (cons #'f formals)
               (cons #'<top> specializers)))
          (()
           (list (reverse formals)
                 (reverse (cons #''() specializers))))
          (tail
           (identifier? #'tail)
           (list (append (reverse formals) #'tail)
                 (reverse (cons #'<top> specializers)))))))

    (define (find-free-id exp referent)
      (syntax-case exp ()
        ((x . y)
         (or (find-free-id #'x referent)
             (find-free-id #'y referent)))
        (x
         (identifier? #'x)
         (let ((id (datum->syntax #'x referent)))
           (and (free-identifier=? #'x id) id)))
        (_ #f)))

    (define (compute-procedure formals body)
      (syntax-case body ()
        ((body0 ...)
         (with-syntax ((formals formals))
           #'(lambda formals body0 ...)))))

    (define (->proper args)
      (let lp ((ls args) (out '()))
        (syntax-case ls ()
          ((x . xs)        (lp #'xs (cons #'x out)))
          (()              (reverse out))
          (tail            (reverse (cons #'tail out))))))

    (define (compute-make-procedure formals body next-method)
      (syntax-case body ()
        ((body ...)
         (with-syntax ((next-method next-method))
           (syntax-case formals ()
             ((formal ...)
              #'(lambda (real-next-method)
                  (lambda (formal ...)
                    (let ((next-method (lambda args
                                         (if (null? args)
                                             (real-next-method formal ...)
                                             (apply real-next-method args)))))
                      body ...))))
             (formals
              (with-syntax (((formal ...) (->proper #'formals)))
                #'(lambda (real-next-method)
                    (lambda formals
                      (let ((next-method (lambda args
                                           (if (null? args)
                                               (apply real-next-method formal ...)
                                               (apply real-next-method args)))))
                        body ...))))))))))

    (define (compute-procedures formals body)
      ;; So, our use of this is broken, because it operates on the
      ;; pre-expansion source code. It's equivalent to just searching
      ;; for referent in the datums. Ah well.
      (let ((id (find-free-id body 'next-method)))
        (if id
            ;; return a make-procedure
            (values #'#f
                    (compute-make-procedure formals body id))
            (values (compute-procedure formals body)
                    #'#f))))

    (syntax-case x ()
      ((_ args) #'(method args (if #f #f)))
      ((_ args body0 body1 ...)
       (with-syntax (((formals (specializer ...)) (parse-args #'args)))
         (call-with-values
             (lambda ()
               (compute-procedures #'formals #'(body0 body1 ...)))
           (lambda (procedure make-procedure)
             (with-syntax ((procedure procedure)
                           (make-procedure make-procedure))
               #'(make <method>
                   #:specializers (cons* specializer ...)
                   #:formals 'formals
                   #:body '(body0 body1 ...)
                   #:make-procedure make-procedure
                   #:procedure procedure)))))))))

;;;
;;; {Utilities}
;;;
;;; These are useful when dealing with method specializers, which might
;;; have a rest argument.
;;;

(define (map* fn . l) 		; A map which accepts dotted lists (arg lists  
  (cond 			; must be "isomorph"
   ((null? (car l)) '())
   ((pair? (car l)) (cons (apply fn      (map car l))
			  (apply map* fn (map cdr l))))
   (else            (apply fn l))))

(define (for-each* fn . l) 	; A for-each which accepts dotted lists (arg lists  
  (cond 			; must be "isomorph"
   ((null? (car l)) '())
   ((pair? (car l)) (apply fn (map car l)) (apply for-each* fn (map cdr l)))
   (else            (apply fn l))))

(define (length* ls)
  (do ((n 0 (+ 1 n))
       (ls ls (cdr ls)))
      ((not (pair? ls)) n)))

;;;
;;; {add-method!}
;;;

(define (add-method-in-classes! m)
  ;; Add method in all the classes which appears in its specializers list
  (for-each* (lambda (x)
               (let ((dm (class-direct-methods x)))
                 (unless (memq m dm)
                   (struct-set! x class-index-direct-methods (cons m dm)))))
             (method-specializers m)))

(define (remove-method-in-classes! m)
  ;; Remove method in all the classes which appears in its specializers list
  (for-each* (lambda (x)
               (struct-set! x
                            class-index-direct-methods
                            (delv! m (class-direct-methods x))))
             (method-specializers m)))

(define (compute-new-list-of-methods gf new)
  (let ((new-spec (method-specializers new))
        (methods  (slot-ref gf 'methods)))
    (let loop ((l methods))
      (if (null? l)
          (cons new methods)
          (if (equal? (method-specializers (car l)) new-spec)
              (begin
                ;; This spec. list already exists. Remove old method from dependents
                (remove-method-in-classes! (car l))
                (set-car! l new)
                methods)
              (loop (cdr l)))))))

(define (method-n-specializers m)
  (length* (slot-ref m 'specializers)))

(define (calculate-n-specialized gf)
  (fold (lambda (m n) (max n (method-n-specializers m)))
        0
        (generic-function-methods gf)))

(define (invalidate-method-cache! gf)
  (slot-set! gf 'n-specialized (calculate-n-specialized gf))
  (%invalidate-method-cache! gf)
  (for-each (lambda (gf) (invalidate-method-cache! gf))
            (slot-ref gf 'extended-by)))

(define internal-add-method!
  (method ((gf <generic>) (m <method>))
    (slot-set! m  'generic-function gf)
    (slot-set! gf 'methods (compute-new-list-of-methods gf m))
    (invalidate-method-cache! gf)
    (add-method-in-classes! m)
    *unspecified*))

(define-generic add-method!)

((method-procedure internal-add-method!) add-method! internal-add-method!)

(define-method (add-method! (proc <procedure>) (m <method>))
  (if (generic-capability? proc)
      (begin
        (enable-primitive-generic! proc)
        (add-method! proc m))
      (next-method)))

(define-method (add-method! (pg <primitive-generic>) (m <method>))
  (add-method! (primitive-generic-generic pg) m))

(define-method (add-method! obj (m <method>))
  (goops-error "~S is not a valid generic function" obj))

;;;
;;; {Access to meta objects}
;;;

;;;
;;; Methods
;;;
(define-method (method-source (m <method>))
  (let* ((spec (map* class-name (slot-ref m 'specializers)))
         (src (procedure-source (slot-ref m 'procedure))))
    (and src
         (let ((args (cadr src))
               (body (cddr src)))
           (cons 'method
                 (cons (map* list args spec)
                       body))))))

(define-method (method-formals (m <method>))
  (slot-ref m 'formals))

;;;
;;; Slots
;;;
(define (slot-init-function class slot-name)
  (%slot-definition-init-thunk (or (class-slot-definition class slot-name)
                                   (error "slot not found" slot-name))))

(define (accessor-method-slot-definition obj)
  "Return the slot definition of the accessor @var{obj}."
  (slot-ref obj 'slot-definition))


;;;
;;; {Standard methods used by the C runtime}
;;;

;;; Methods to compare objects
;;;

;; Have to do this in a strange order because equal? is used in the
;; add-method! implementation; we need to make sure that when the
;; primitive is extended, that the generic has a method. =
(define g-equal? (make-generic 'equal?))
;; When this generic gets called, we will have already checked eq? and
;; eqv? -- the purpose of this generic is to extend equality. So by
;; default, there is no extension, thus the #f return.
(add-method! g-equal? (method (x y) #f))
(set-primitive-generic! equal? g-equal?)

;;;
;;; methods to display/write an object
;;;

;     Code for writing objects must test that the slots they use are
;     bound. Otherwise a slot-unbound method will be called and will
;     conduct to an infinite loop.

;; Write
(define (display-address o file)
  (display (number->string (object-address o) 16) file))

(define-method (write o file)
  (display "#<instance " file)
  (display-address o file)
  (display #\> file))

(define write-object (primitive-generic-generic write))

(define-method (write (o <object>) file)
  (let ((class (class-of o)))
    (if (slot-bound? class 'name)
        (begin
          (display "#<" file)
          (display (class-name class) file)
          (display #\space file)
          (display-address o file)
          (display #\> file))
        (next-method))))

(define-method (write (slot <slot>) file)
  (let ((class (class-of slot)))
    (if (and (slot-bound? class 'name)
             (slot-bound? slot 'name))
        (begin
          (display "#<" file)
          (display (class-name class) file)
          (display #\space file)
          (display (%slot-definition-name slot) file)
          (display #\space file)
          (display-address slot file)
          (display #\> file))
        (next-method))))

(define-method (write (class <class>) file)
  (let ((meta (class-of class)))
    (if (and (slot-bound? class 'name)
             (slot-bound? meta 'name))
        (begin
          (display "#<" file)
          (display (class-name meta) file)
          (display #\space file)
          (display (class-name class) file)
          (display #\space file)
          (display-address class file)
          (display #\> file))
        (next-method))))

(define-method (write (gf <generic>) file)
  (let ((meta (class-of gf)))
    (if (and (slot-bound? meta 'name)
             (slot-bound? gf 'methods))
        (begin
          (display "#<" file)
          (display (class-name meta) file)
          (let ((name (generic-function-name gf)))
            (if name
                (begin
                  (display #\space file)
                  (display name file))))
          (display " (" file)
          (display (length (generic-function-methods gf)) file)
          (display ")>" file))
        (next-method))))

(define-method (write (o <method>) file)
  (let ((meta (class-of o)))
    (if (and (slot-bound? meta 'name)
             (slot-bound? o 'specializers))
        (begin
          (display "#<" file)
          (display (class-name meta) file)
          (display #\space file)
          (display (map* (lambda (spec)
                           (if (slot-bound? spec 'name)
                               (slot-ref spec 'name)
                               spec))
                         (method-specializers o))
                   file)
          (display #\space file)
          (display-address o file)
          (display #\> file))
        (next-method))))

;; Display (do the same thing as write by default)
(define-method (display o file)
  (write-object o file))

;;;
;;; Handling of duplicate bindings in the module system
;;;

(define (find-subclass super name)
  (let lp ((classes (class-direct-subclasses super)))
    (cond
     ((null? classes)
      (error "class not found" name))
     ((and (slot-bound? (car classes) 'name)
           (eq? (class-name (car classes)) name))
      (car classes))
     (else
      (lp (cdr classes))))))

;; A record type.
(define <module> (find-subclass <top> '<module>))

(define-method (merge-generics (module <module>)
                               (name <symbol>)
                               (int1 <module>)
                               (val1 <top>)
                               (int2 <module>)
                               (val2 <top>)
                               (var <top>)
                               (val <top>))
  #f)

(define-method (merge-generics (module <module>)
                               (name <symbol>)
                               (int1 <module>)
                               (val1 <generic>)
                               (int2 <module>)
                               (val2 <generic>)
                               (var <top>)
                               (val <boolean>))
  (and (not (eq? val1 val2))
       (make-variable (make-extended-generic (list val2 val1) name))))

(define-method (merge-generics (module <module>)
                               (name <symbol>)
                               (int1 <module>)
                               (val1 <generic>)
                               (int2 <module>)
                               (val2 <generic>)
                               (var <top>)
                               (gf <extended-generic>))
  (and (not (memq val2 (slot-ref gf 'extends)))
       (begin
         (slot-set! gf
                    'extends
                    (cons val2 (delq! val2 (slot-ref gf 'extends))))
         (slot-set! val2
                    'extended-by
                    (cons gf (delq! gf (slot-ref val2 'extended-by))))
         (invalidate-method-cache! gf)
         var)))

(module-define! duplicate-handlers 'merge-generics merge-generics)

(define-method (merge-accessors (module <module>)
                                (name <symbol>)
                                (int1 <module>)
                                (val1 <top>)
                                (int2 <module>)
                                (val2 <top>)
                                (var <top>)
                                (val <top>))
  #f)

(define-method (merge-accessors (module <module>)
                                (name <symbol>)
                                (int1 <module>)
                                (val1 <accessor>)
                                (int2 <module>)
                                (val2 <accessor>)
                                (var <top>)
                                (val <top>))
  (merge-generics module name int1 val1 int2 val2 var val))

(module-define! duplicate-handlers 'merge-accessors merge-accessors)

;;;
;;; slot access
;;;

(define (class-slot-ref class slot-name)
  (let ((slot (class-slot-definition class slot-name)))
    (unless (memq (%slot-definition-allocation slot) '(#:class #:each-subclass))
      (slot-missing class slot-name))
    (let ((x ((%slot-definition-slot-ref/raw slot) #f)))
      (if (unbound? x)
          (slot-unbound class slot-name)
          x))))

(define (class-slot-set! class slot-name value)
  (let ((slot (class-slot-definition class slot-name)))
    (unless (memq (%slot-definition-allocation slot) '(#:class #:each-subclass))
      (slot-missing class slot-name))
    ((%slot-definition-slot-set! slot) #f value)))

(define-method (slot-unbound (c <class>) (o <object>) s)
  (goops-error "Slot `~S' is unbound in object ~S" s o))

(define-method (slot-unbound (c <class>) s)
  (goops-error "Slot `~S' is unbound in class ~S" s c))

(define-method (slot-unbound (o <object>))
  (goops-error "Unbound slot in object ~S" o))

(define-method (slot-missing (c <class>) (o <object>) s)
  (goops-error "No slot with name `~S' in object ~S" s o))

(define-method (slot-missing (c <class>) s)
  (goops-error "No class slot with name `~S' in class ~S" s c))


(define-method (slot-missing (c <class>) (o <object>) s value)
  (slot-missing c o s))

;;; Methods for the possible error we can encounter when calling a gf

(define-method (no-next-method (gf <generic>) args)
  (goops-error "No next method when calling ~S\nwith arguments ~S" gf args))

(define-method (no-applicable-method (gf <generic>) args)
  (goops-error "No applicable method for ~S in call ~S"
               gf (cons (generic-function-name gf) args)))

(define-method (no-method (gf <generic>) args)
  (goops-error "No method defined for ~S"  gf))

;;;
;;; {Cloning functions (from rdeline@CS.CMU.EDU)}
;;;

(define-method (shallow-clone (self <object>))
  (let* ((class (class-of self))
         (clone (%allocate-instance class))
         (slots (map slot-definition-name (class-slots class))))
    (for-each (lambda (slot)
                (when (slot-bound? self slot)
                  (slot-set! clone slot (slot-ref self slot))))
              slots)
    clone))

(define-method (deep-clone  (self <object>))
  (let* ((class (class-of self))
         (clone (%allocate-instance class))
         (slots (map slot-definition-name (class-slots class))))
    (for-each (lambda (slot)
                (when (slot-bound? self slot)
                  (slot-set! clone slot
                             (let ((value (slot-ref self slot)))
                               (if (instance? value)
                                   (deep-clone value)
                                   value)))))
              slots)
    clone))

;;;
;;; {Class redefinition utilities}
;;;

;;; (class-redefinition OLD NEW)
;;;

;;; Has correct the following conditions:

;;; Methods
;;;
;;; 1. New accessor specializers refer to new header
;;;
;;; Classes
;;;
;;; 1. New class cpl refers to the new class header
;;; 2. Old class header exists on old super classes direct-subclass lists
;;; 3. New class header exists on new super classes direct-subclass lists

(define-method (class-redefinition (old <class>) (new <class>))
  ;; Work on direct methods:
  ;;            1. Remove accessor methods from the old class
  ;;            2. Patch the occurences of new in the specializers by old
  ;;            3. Displace the methods from old to new
  (remove-class-accessors! old)                                 ;; -1-
  (let ((methods (class-direct-methods new)))
    (for-each (lambda (m)
                 (update-direct-method! m new old))     ;; -2-
              methods)
    (struct-set! new
                 class-index-direct-methods
                 (append methods (class-direct-methods old))))

  ;; Substitute old for new in new cpl
  (set-car! (struct-ref new class-index-cpl) old)

  ;; Remove the old class from the direct-subclasses list of its super classes
  (for-each (lambda (c) (struct-set! c class-index-direct-subclasses
                                     (delv! old (class-direct-subclasses c))))
            (class-direct-supers old))

  ;; Replace the new class with the old in the direct-subclasses of the supers
  (for-each (lambda (c)
              (struct-set! c class-index-direct-subclasses
                           (cons old (delv! new (class-direct-subclasses c)))))
            (class-direct-supers new))

  ;; Swap object headers
  (%modify-class old new)

  ;; Now old is NEW!

  ;; Redefine all the subclasses of old to take into account modification
  (for-each
   (lambda (c)
     (update-direct-subclass! c new old))
   (class-direct-subclasses new))

  ;; Invalidate class so that subsequent instances slot accesses invoke
  ;; change-object-class
  (struct-set! new class-index-redefined old)
  (class-clear-flags! new vtable-flag-goops-valid) ;must come after slot-set!

  old)

;;;
;;; remove-class-accessors!
;;;

(define-method (remove-class-accessors! (c <class>))
  (for-each (lambda (m)
              (when (is-a? m <accessor-method>)
                (let ((gf (slot-ref m 'generic-function)))
                  ;; remove the method from its GF
                  (slot-set! gf 'methods
                             (delq1! m (slot-ref gf 'methods)))
                  (invalidate-method-cache! gf)
                  ;; remove the method from its specializers
                  (remove-method-in-classes! m))))
            (class-direct-methods c)))

;;;
;;; update-direct-method!
;;;

(define-method (update-direct-method! (m  <method>)
                                      (old <class>)
                                      (new <class>))
  (let loop ((l (method-specializers m)))
    ;; Note: the <top> in dotted list is never used.
    ;; So we can work as if we had only proper lists.
    (when (pair? l)
      (when (eqv? (car l) old)
        (set-car! l new))
      (loop (cdr l)))))

;;;
;;; update-direct-subclass!
;;;

(define-method (update-direct-subclass! (c <class>)
                                        (old <class>)
                                        (new <class>))
  (class-redefinition c
                      (make-class (class-direct-supers c)
                                  (class-direct-slots c)
                                  #:name (class-name c)
                                  #:metaclass (class-of c))))

;;;
;;; {Utilities for INITIALIZE methods}
;;;

;;; compute-slot-accessors
;;;
(define (compute-slot-accessors class slots)
  (for-each
<<<<<<< HEAD
   (lambda (slot)
     (let ((getter (%slot-definition-getter slot))
           (setter (%slot-definition-setter slot))
           (accessor-setter setter)
           (accessor (%slot-definition-accessor slot)))
       (when getter
         (add-method! getter (compute-getter-method class slot)))
       (when setter
         (add-method! setter (compute-setter-method class slot)))
       (when accessor
         (add-method! accessor (compute-getter-method class slot))
         (add-method! (accessor-setter accessor)
                      (compute-setter-method class slot)))))
   slots))

(define-method (compute-getter-method (class <class>) slot)
  (let ((name (slot-definition-name slot)))
    (make <accessor-method>
          #:specializers (list class)
          #:procedure (lambda (o) (slot-ref o name))
          #:slot-definition slot)))

(define-method (compute-setter-method (class <class>) slot)
  (let ((name (slot-definition-name slot)))
    (make <accessor-method>
      #:specializers (list class <top>)
      #:procedure (lambda (o v) (slot-set! o name v))
      #:slot-definition slot)))
=======
      (lambda (s g-n-s)
	(let ((getter-function (slot-definition-getter   s))
	      (setter-function (slot-definition-setter   s))
	      (accessor        (slot-definition-accessor s)))
	  (if getter-function
	      (add-method! getter-function
			   (compute-getter-method class g-n-s)))
	  (if setter-function
	      (add-method! setter-function
			   (compute-setter-method class g-n-s)))
	  (if accessor
	      (begin
		(add-method! accessor
			     (compute-getter-method class g-n-s))
		(add-method! (setter accessor)
			     (compute-setter-method class g-n-s))))))
      slots (slot-ref class 'getters-n-setters)))

(define-method (compute-getter-method (class <class>) g-n-s)
  (let ((init-thunk (cadr g-n-s))
        (g-n-s (cddr g-n-s)))
    (make <accessor-method>
          #:specializers (list class)
          #:procedure (cond ((pair? g-n-s)
                             (make-generic-bound-check-getter (car g-n-s)))
                            (init-thunk
                             (standard-get g-n-s))
                            (else
                             (bound-check-get g-n-s)))
          #:slot-definition g-n-s)))

(define-method (compute-setter-method (class <class>) g-n-s)
  (let ((init-thunk (cadr g-n-s))
        (g-n-s (cddr g-n-s)))
    (make <accessor-method>
      #:specializers (list class <top>)
      #:procedure (if (pair? g-n-s)
                      (cadr g-n-s)
                      (standard-set g-n-s))
      #:slot-definition g-n-s)))
>>>>>>> 649ec8d8

(define (make-generic-bound-check-getter proc)
  (lambda (o)
    (let ((val (proc o)))
      (if (unbound? val)
          (slot-unbound o)
          val))))

;;; compute-cpl
;;;

;; Replace the bootstrap compute-cpl with this definition.
(define compute-cpl
  (make <generic> #:name 'compute-cpl))

(define-method (compute-cpl (class <class>))
  (compute-std-cpl class class-direct-supers))

;;; compute-get-n-set
;;;
(define compute-get-n-set
  (make <generic> #:name 'compute-get-n-set))

(define-method (compute-get-n-set (class <class>) s)
  (define (class-slot-init-value)
    (let ((thunk (slot-definition-init-thunk s)))
      (if thunk
          (thunk)
          (slot-definition-init-value s))))

  (define (make-closure-variable class value)
    (list (lambda (o) value)
          (lambda (o v) (set! value v))))

  (case (slot-definition-allocation s)
    ((#:instance) ;; Instance slot
     ;; get-n-set is just its offset
     (let ((already-allocated (struct-ref class class-index-nfields)))
       (struct-set! class class-index-nfields (+ already-allocated 1))
       already-allocated))

    ((#:class) ;; Class slot
     ;; Class-slots accessors are implemented as 2 closures around
     ;; a Scheme variable. As instance slots, class slots must be
     ;; unbound at init time.
     (let ((name (slot-definition-name s)))
       (if (memq name (map slot-definition-name (class-direct-slots class)))
           ;; This slot is direct; create a new shared variable
           (make-closure-variable class (class-slot-init-value))
           ;; Slot is inherited. Find its definition in superclass
           (let lp ((cpl (cdr (class-precedence-list class))))
             (match cpl
               ((super . cpl)
                (let ((s (class-slot-definition super name)))
                  (if s
                      (list (slot-definition-slot-ref s)
                            (slot-definition-slot-set! s))
                      ;; Multiple inheritance means that we might have
                      ;; to look deeper in the CPL.
                      (lp cpl)))))))))

    ((#:each-subclass) ;; slot shared by instances of direct subclass.
     ;; (Thomas Buerger, April 1998)
     (make-closure-variable class (class-slot-init-value)))

    ((#:virtual) ;; No allocation
     ;; slot-ref and slot-set! function must be given by the user
     (let ((get (get-keyword #:slot-ref  (slot-definition-options s) #f))
           (set (get-keyword #:slot-set! (slot-definition-options s) #f)))
       (unless (and get set)
         (goops-error "You must supply a #:slot-ref and a #:slot-set! in ~S" s))
       (list get set)))
    (else    (next-method))))

(define-method (compute-get-n-set (o <object>) s)
  (goops-error "Allocation \"~S\" is unknown" (slot-definition-allocation s)))

(define-method (compute-slots (class <class>))
  (build-slots-list (class-direct-slots class)
                    (class-precedence-list class)))

;;;
;;; {Initialize}
;;;

;; FIXME: This could be much more efficient.
(define (%initialize-object obj initargs)
  "Initialize the object @var{obj} with the given arguments
var{initargs}."
  (define (valid-initargs? initargs)
    (match initargs
      (() #t)
      (((? keyword?) _ . initargs) (valid-initargs? initargs))
      (_ #f)))
  (unless (instance? obj)
    (scm-error 'wrong-type-arg #f "Not an object: ~S"
               (list obj) #f))
  (unless (valid-initargs? initargs)
    (scm-error 'wrong-type-arg #f "Invalid initargs: ~S"
               (list initargs) #f))
  (let ((class (class-of obj)))
    (define (get-initarg kw)
      (if kw
          ;; Inlined get-keyword to avoid checking initargs for validity
          ;; each time.
          (let lp ((initargs initargs))
            (match initargs
              ((kw* val . initargs)
               (if (eq? kw* kw)
                   val
                   (lp initargs)))
              (_ *unbound*)))
          *unbound*))
    (let lp ((slots (struct-ref class class-index-slots)))
      (match slots
        (() obj)
        ((slot . slots)
         (define (initialize-slot! value)
           ((%slot-definition-slot-set! slot) obj value))
         (let ((initarg (get-initarg (%slot-definition-init-keyword slot))))
           (cond
            ((not (unbound? initarg))
             (initialize-slot! initarg))
            ((%slot-definition-init-thunk slot)
             => (lambda (init-thunk)
                  (unless (memq (slot-definition-allocation slot)
                                '(#:class #:each-subclass))
                    (initialize-slot! (init-thunk)))))))
         (lp slots))))))

(define-method (initialize (object <object>) initargs)
  (%initialize-object object initargs))

(define-method (initialize (slot <slot>) initargs)
  (next-method)
  (struct-set! slot slot-index-options initargs)
  (let ((init-thunk (%slot-definition-init-thunk slot)))
    (when init-thunk
      (unless (thunk? init-thunk)
        (goops-error "Bad init-thunk for slot `~S': ~S"
                     (%slot-definition-name slot) init-thunk)))))

(define-method (initialize (class <class>) initargs)
  (define (make-direct-slot-definition dslot)
    (let ((initargs (compute-direct-slot-definition-initargs class dslot)))
      (compute-direct-slot-definition class initargs)))

  (next-method)
  (class-add-flags! class (logior vtable-flag-goops-class
                                  vtable-flag-goops-valid))
  (struct-set! class class-index-name (get-keyword #:name initargs '???))
  (struct-set! class class-index-nfields 0)
  (struct-set! class class-index-direct-supers
               (get-keyword #:dsupers initargs '()))
  (struct-set! class class-index-direct-subclasses '())
  (struct-set! class class-index-direct-methods '())
  (struct-set! class class-index-redefined #f)
  (struct-set! class class-index-cpl (compute-cpl class))
  (struct-set! class class-index-direct-slots
               (map (lambda (slot)
                      (if (slot? slot)
                          slot
                          (make-direct-slot-definition slot)))
                    (get-keyword #:slots initargs '())))
  (struct-set! class class-index-slots
               (allocate-slots class (compute-slots class)))

  ;; This is a hack.
  (when (memq <slot> (struct-ref class class-index-cpl))
    (class-add-flags! class vtable-flag-goops-slot))

  ;; Build getters - setters - accessors
  (compute-slot-accessors class (struct-ref class class-index-slots))

  ;; Update the "direct-subclasses" of each inherited classes
  (for-each (lambda (x)
              (let ((dsubs (struct-ref x class-index-direct-subclasses)))
                (struct-set! x class-index-direct-subclasses
                             (cons class dsubs))))
            (struct-ref class class-index-direct-supers))

  ;; Compute struct layout of instances, set the `layout' slot, and
  ;; update class flags.
  (%prep-layout! class))

(define (initialize-object-procedure object initargs)
  (let ((proc (get-keyword #:procedure initargs #f)))
    (cond ((not proc))
          ((pair? proc)
           (apply slot-set! object 'procedure proc))
          (else
           (slot-set! object 'procedure proc)))))

(define-method (initialize (applicable-struct <applicable-struct>) initargs)
  (next-method)
  (initialize-object-procedure applicable-struct initargs))

(define-method (initialize (applicable-struct <applicable-struct-with-setter>)
                           initargs)
  (next-method)
  (slot-set! applicable-struct 'setter (get-keyword #:setter initargs #f)))

(define-method (initialize (generic <generic>) initargs)
  (let ((previous-definition (get-keyword #:default initargs #f))
        (name (get-keyword #:name initargs #f)))
    (next-method)
    (slot-set! generic 'methods (if (is-a? previous-definition <procedure>)
                                    (list (method args
                                            (apply previous-definition args)))
                                    '()))
    (if name
        (set-procedure-property! generic 'name name))
    (invalidate-method-cache! generic)))

(define-method (initialize (eg <extended-generic>) initargs)
  (next-method)
  (slot-set! eg 'extends (get-keyword #:extends initargs '())))

(define dummy-procedure (lambda args *unspecified*))

(define-method (initialize (method <method>) initargs)
  (next-method)
  (slot-set! method 'generic-function (get-keyword #:generic-function initargs #f))
  (slot-set! method 'specializers (get-keyword #:specializers initargs '()))
  (slot-set! method 'procedure
             (get-keyword #:procedure initargs #f))
  (slot-set! method 'formals (get-keyword #:formals initargs '()))
  (slot-set! method 'body (get-keyword #:body initargs '()))
  (slot-set! method 'make-procedure (get-keyword #:make-procedure initargs #f)))


;;;
;;; {Change-class}
;;;

(define (change-object-class old-instance old-class new-class)
  (let ((new-instance (allocate-instance new-class '())))
    ;; Initialize the slots of the new instance
    (for-each
     (lambda (slot)
       (if (and (slot-exists? old-instance slot)
                (eq? (%slot-definition-allocation
                      (class-slot-definition old-class slot))
                     #:instance)
                (slot-bound? old-instance slot))
           ;; Slot was present and allocated in old instance; copy it
           (slot-set! new-instance slot (slot-ref old-instance slot))
           ;; slot was absent; initialize it with its default value
           (let ((init (slot-init-function new-class slot)))
             (when init
               (slot-set! new-instance slot (init))))))
     (map slot-definition-name (class-slots new-class)))
    ;; Exchange old and new instance in place to keep pointers valid
    (%modify-instance old-instance new-instance)
    ;; Allow class specific updates of instances (which now are swapped)
    (update-instance-for-different-class new-instance old-instance)
    old-instance))


(define-method (update-instance-for-different-class (old-instance <object>)
                                                    (new-instance
                                                     <object>))
  ;;not really important what we do, we just need a default method
  new-instance)

(define-method (change-class (old-instance <object>) (new-class <class>))
  (change-object-class old-instance (class-of old-instance) new-class))

;;;
;;; {make}
;;;
;;; A new definition which overwrites the previous one which was built-in
;;;

(define-method (allocate-instance (class <class>) initargs)
  (%allocate-instance class))

(define-method (make-instance (class <class>) . initargs)
  (let ((instance (allocate-instance class initargs)))
    (initialize instance initargs)
    instance))

(define make make-instance)

;;;
;;; {apply-generic}
;;;
;;; Protocol for calling generic functions, intended to be used when
;;; applying subclasses of <generic> and <generic-with-setter>.  The
;;; code below is similar to the first MOP described in AMOP.
;;;
;;; Note that standard generic functions dispatch only on the classes of
;;; the arguments, and the result of such dispatch can be memoized.  The
;;; `dispatch-generic-function-application-from-cache' routine
;;; implements this.  `apply-generic' isn't called currently; the
;;; generic function MOP was never fully implemented in GOOPS.  However
;;; now that GOOPS is implemented entirely in Scheme (2015) it's much
;;; easier to complete this work.  Contributions gladly accepted!
;;; Please read the AMOP first though :)
;;;
;;; The protocol is:
;;;
;;; 	+ apply-generic (gf args)
;;;		+ compute-applicable-methods (gf args ...)
;;;			+ sort-applicable-methods (gf methods args)
;;;		+ apply-methods (gf methods args)
;;;
;;; apply-methods calls make-next-method to build the "continuation" of
;;; a method.  Applying a next-method will call apply-next-method which
;;; in turn will call apply again to call effectively the following
;;; method.  (This paragraph is out of date but is kept so that maybe it
;;; illuminates some future hack.)
;;;

(define-method (apply-generic (gf <generic>) args)
  (when (null? (slot-ref gf 'methods))
    (no-method gf args))
  (let ((methods (compute-applicable-methods gf args)))
    (if methods
        (apply-methods gf (sort-applicable-methods gf methods args) args)
        (no-applicable-method gf args))))

;; compute-applicable-methods is bound to %compute-applicable-methods.
(define compute-applicable-methods
  (let ((gf (make <generic> #:name 'compute-applicable-methods)))
    (add-method! gf (method ((gf <generic>) args)
                      (%compute-applicable-methods gf args)))
    gf))

(define-method (sort-applicable-methods (gf <generic>) methods args)
  (%sort-applicable-methods methods (map class-of args)))

(define-method (method-more-specific? (m1 <method>) (m2 <method>) targs)
  (%method-more-specific? m1 m2 targs))

(define compute-effective-method
  (let ((gf (make <generic> #:name 'compute-effective-method)))
    (add-method! gf (method ((gf <generic>) methods typev)
                      (%compute-effective-method gf methods typev)))
    gf))

(define compute-specialized-effective-method
  (let ((gf (make <generic> #:name 'compute-specialized-effective-method)))
    (add-method!
     gf
     (method ((gf <generic>) (method <method>) typev next)
       (%compute-specialized-effective-method gf method typev next)))
    gf))

(define-method (compute-specialized-effective-method (gf <generic>)
                                                     (m <accessor-method>)
                                                     typev
                                                     next)
  (let ((name (slot-definition-name (accessor-method-slot-definition m))))
    (match typev
      (#(class)
       (slot-definition-slot-ref (class-slot-definition class name)))
      (#(class _)
       (slot-definition-slot-set! (class-slot-definition class name)))
      (_
       (next-method)))))

(define-method (apply-method (gf <generic>) methods build-next args)
  (apply (method-procedure (car methods))
         (build-next (cdr methods) args)
         args))

(define-method (apply-methods (gf <generic>) (l <list>) args)
  (letrec ((next (lambda (procs args)
                   (lambda new-args
                     (let ((a (if (null? new-args) args new-args)))
                       (if (null? procs)
                           (no-next-method gf a)
                           (apply-method gf procs next a)))))))
    (apply-method gf l next args)))

;; We don't want the following procedure to turn up in backtraces:
(for-each (lambda (proc)
            (set-procedure-property! proc 'system-procedure #t))
          (list slot-unbound
                slot-missing
                no-next-method
                no-applicable-method
                no-method
                ))

;;;
;;; {Final initialization}
;;;

;; Tell C code that the main bulk of Goops has been loaded
(%goops-loaded)




;;;
;;; {SMOB and port classes}
;;;

(define <arbiter> (find-subclass <top> '<arbiter>))
(define <promise> (find-subclass <top> '<promise>))
(define <thread> (find-subclass <top> '<thread>))
(define <mutex> (find-subclass <top> '<mutex>))
(define <condition-variable> (find-subclass <top> '<condition-variable>))
(define <regexp> (find-subclass <top> '<regexp>))
(define <hook> (find-subclass <top> '<hook>))
(define <bitvector> (find-subclass <top> '<bitvector>))
(define <random-state> (find-subclass <top> '<random-state>))
(define <async> (find-subclass <top> '<async>))
(define <directory> (find-subclass <top> '<directory>))
(define <array> (find-subclass <top> '<array>))
(define <character-set> (find-subclass <top> '<character-set>))
(define <dynamic-object> (find-subclass <top> '<dynamic-object>))
(define <guardian> (find-subclass <applicable> '<guardian>))
(define <macro> (find-subclass <top> '<macro>))

(define (define-class-subtree class)
  (define! (class-name class) class)
  (for-each define-class-subtree (class-direct-subclasses class)))

(define-class-subtree (find-subclass <port> '<file-port>))<|MERGE_RESOLUTION|>--- conflicted
+++ resolved
@@ -28,7 +28,6 @@
 (define-module (oop goops)
   #:use-module (srfi srfi-1)
   #:use-module (ice-9 match)
-<<<<<<< HEAD
   #:use-module ((language tree-il primitives)
                 :select (add-interesting-primitive!))
   #:export-syntax (define-class class standard-define-class
@@ -141,62 +140,6 @@
 ;;; Booting GOOPS is a tortuous process.  We begin by loading a small
 ;;; set of primitives from C.
 ;;;
-=======
-  #:use-module (oop goops util)
-  #:export-syntax (define-class class standard-define-class
-                   define-generic define-accessor define-method
-                   define-extended-generic define-extended-generics
-                   method)
-  #:export (is-a? class-of
-           ensure-metaclass ensure-metaclass-with-supers
-	   make-class
-	   make-generic ensure-generic
-	   make-extended-generic
-	   make-accessor ensure-accessor
-	   add-method!
-	   class-slot-ref class-slot-set! slot-unbound slot-missing 
-	   slot-definition-name  slot-definition-options
-	   slot-definition-allocation
-	   slot-definition-getter slot-definition-setter
-	   slot-definition-accessor
-	   slot-definition-init-value slot-definition-init-form
-	   slot-definition-init-thunk slot-definition-init-keyword 
-	   slot-init-function class-slot-definition
-	   method-source
-	   compute-cpl compute-std-cpl compute-get-n-set compute-slots
-	   compute-getter-method compute-setter-method
-	   allocate-instance initialize make-instance make
-	   no-next-method  no-applicable-method no-method
-	   change-class update-instance-for-different-class
-	   shallow-clone deep-clone
-	   class-redefinition
-	   apply-generic apply-method apply-methods
-	   compute-applicable-methods %compute-applicable-methods
-	   method-more-specific? sort-applicable-methods
-	   class-subclasses class-methods
-	   goops-error
-	   min-fixnum max-fixnum
-	   ;;; *fixme* Should go into goops.c
-	   instance?  slot-ref-using-class
-	   slot-set-using-class! slot-bound-using-class?
-	   slot-exists-using-class? slot-ref slot-set! slot-bound?
-	   class-name class-direct-supers class-direct-subclasses
-	   class-direct-methods class-direct-slots class-precedence-list
-	   class-slots
-	   generic-function-name
-	   generic-function-methods method-generic-function
-	   method-specializers method-formals
-	   primitive-generic-generic enable-primitive-generic!
-	   method-procedure accessor-method-slot-definition
-	   slot-exists? make find-method get-keyword))
-
-(define *goops-module* (current-module))
-
-;; First initialize the builtin part of GOOPS
-(eval-when (expand load eval)
-  (%init-goops-builtins))
-
->>>>>>> 649ec8d8
 (eval-when (expand load eval)
   (load-extension (string-append "libguile-" (effective-version))
                   "scm_init_goops_builtins")
@@ -1607,38 +1550,6 @@
 (%goops-early-init)
 
 ;; Then load the rest of GOOPS
-<<<<<<< HEAD
-=======
-(use-modules (oop goops dispatch))
-
-;;;
-;;; Compiling next methods into method bodies
-;;;
-
-;;; So, for the reader: there basic idea is that, given that the
-;;; semantics of `next-method' depend on the concrete types being
-;;; dispatched, why not compile a specific procedure to handle each type
-;;; combination that we see at runtime.
-;;;
-;;; In theory we can do much better than a bytecode compilation, because
-;;; we know the *exact* types of the arguments. It's ideal for native
-;;; compilation. A task for the future.
-;;;
-;;; I think this whole generic application mess would benefit from a
-;;; strict MOP.
-
-(define (compute-cmethod methods types)
-  (match methods
-    ((method . methods)
-     (let ((make-procedure (slot-ref method 'make-procedure)))
-       (if make-procedure
-           (make-procedure
-            (if (null? methods)
-                (lambda args
-                  (no-next-method (method-generic-function method) args))
-                (compute-cmethod methods types)))
-           (method-procedure method))))))
->>>>>>> 649ec8d8
 
  
@@ -2074,14 +1985,24 @@
 
 (define (%compute-applicable-methods gf args)
   (define (method-applicable? m types)
-    (let lp ((specs (method-specializers m)) (types types))
+    (let ((specs (method-specializers m)))
       (cond
-       ((null? specs) (null? types))
-       ((not (pair? specs)) #t)
-       ((null? types) #f)
+       ((and (is-a? m <accessor-method>)
+             (or (null? specs) (null? types)
+                 (not (eq? (car specs) (car types)))))
+        ;; Slot accessor methods are added to each subclass with the
+        ;; slot.  They only apply to that specific concrete class, which
+        ;; appears as the first argument.
+        #f)
        (else
-        (and (memq (car specs) (class-precedence-list (car types)))
-             (lp (cdr specs) (cdr types)))))))
+        (let lp ((specs specs) (types types))
+          (cond
+           ((null? specs) (null? types))
+           ((not (pair? specs)) #t)
+           ((null? types) #f)
+           (else
+            (and (memq (car specs) (class-precedence-list (car types)))
+                 (lp (cdr specs) (cdr types))))))))))
   (let ((n (length args))
         (types (map class-of args)))
     (let lp ((methods (generic-function-methods gf))
@@ -2743,7 +2664,6 @@
 ;;;
 (define (compute-slot-accessors class slots)
   (for-each
-<<<<<<< HEAD
    (lambda (slot)
      (let ((getter (%slot-definition-getter slot))
            (setter (%slot-definition-setter slot))
@@ -2760,60 +2680,16 @@
    slots))
 
 (define-method (compute-getter-method (class <class>) slot)
-  (let ((name (slot-definition-name slot)))
-    (make <accessor-method>
-          #:specializers (list class)
-          #:procedure (lambda (o) (slot-ref o name))
-          #:slot-definition slot)))
+  (make <accessor-method>
+    #:specializers (list class)
+    #:procedure (slot-definition-slot-ref slot)
+    #:slot-definition slot))
 
 (define-method (compute-setter-method (class <class>) slot)
-  (let ((name (slot-definition-name slot)))
-    (make <accessor-method>
-      #:specializers (list class <top>)
-      #:procedure (lambda (o v) (slot-set! o name v))
-      #:slot-definition slot)))
-=======
-      (lambda (s g-n-s)
-	(let ((getter-function (slot-definition-getter   s))
-	      (setter-function (slot-definition-setter   s))
-	      (accessor        (slot-definition-accessor s)))
-	  (if getter-function
-	      (add-method! getter-function
-			   (compute-getter-method class g-n-s)))
-	  (if setter-function
-	      (add-method! setter-function
-			   (compute-setter-method class g-n-s)))
-	  (if accessor
-	      (begin
-		(add-method! accessor
-			     (compute-getter-method class g-n-s))
-		(add-method! (setter accessor)
-			     (compute-setter-method class g-n-s))))))
-      slots (slot-ref class 'getters-n-setters)))
-
-(define-method (compute-getter-method (class <class>) g-n-s)
-  (let ((init-thunk (cadr g-n-s))
-        (g-n-s (cddr g-n-s)))
-    (make <accessor-method>
-          #:specializers (list class)
-          #:procedure (cond ((pair? g-n-s)
-                             (make-generic-bound-check-getter (car g-n-s)))
-                            (init-thunk
-                             (standard-get g-n-s))
-                            (else
-                             (bound-check-get g-n-s)))
-          #:slot-definition g-n-s)))
-
-(define-method (compute-setter-method (class <class>) g-n-s)
-  (let ((init-thunk (cadr g-n-s))
-        (g-n-s (cddr g-n-s)))
-    (make <accessor-method>
-      #:specializers (list class <top>)
-      #:procedure (if (pair? g-n-s)
-                      (cadr g-n-s)
-                      (standard-set g-n-s))
-      #:slot-definition g-n-s)))
->>>>>>> 649ec8d8
+  (make <accessor-method>
+    #:specializers (list class <top>)
+    #:procedure (slot-definition-slot-set! slot)
+    #:slot-definition slot))
 
 (define (make-generic-bound-check-getter proc)
   (lambda (o)
