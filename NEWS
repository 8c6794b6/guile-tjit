--- conflicted
+++ resolved
@@ -9,106 +9,8 @@
 (During the 1.9 series, we will keep an incremental NEWS for the latest
 prerelease, and a full NEWS corresponding to 1.8 -> 2.0.)
 
-Changes in 1.9.2 (since the 1.9.1 prerelease):
-
-<<<<<<< HEAD
-** VM speed improvements
-
-Closures now copy the free variables that they need into a flat vector
-instead of capturing all heap-allocated variables. This speeds up access
-to free variables, avoids unnecessary garbage retention, and allows all
-variables to be allocated on the stack.
-
-Variables which are `set!' are now allocated on the stack, but in
-"boxes". This allows a more uniform local variable allocation
-discipline, and allows faster access to these variables.
-
-The VM has new special-case operations, `add1' and `sub1'.
-
-** VM robustness improvements
-
-The maximum number of live local variables has been increased from 256
-to 65535.
-
-The default VM stack size is 64 kilo-words, up from 16 kilo-words. This
-allows more programs to execute in the default stack space. In the
-future we will probably implement extensible stacks via overflow
-handlers.
-
-Some lingering cases in which the VM could perform unaligned accesses
-have been fixed.
-
-The address range for relative jumps has been expanded from 16-bit
-addresses to 19-bit addresses via 8-byte alignment of jump targets. This
-will probably change to a 24-bit byte-addressable strategy before Guile
-2.0.
-
-** Compiler optimizations
-
-Procedures bound by `letrec' are no longer allocated on the heap,
-subject to a few constraints. In many cases, procedures bound by
-`letrec' and `let' can be rendered inline to their parent function, with
-loop detection for mutually tail-recursive procedures.
-
-Unreferenced variables are now optimized away.
-
-** Compiler robustness
-
-Guile may now warn about unused lexically-bound variables. Pass
-`-Wunused-variable' to `guile-tools compile', or `#:warnings
-(unused-variable)' within the #:opts argument to the `compile' procedure
-from `(system base compile)'.
-
-** Incomplete support for Unicode characters and strings
-
-Preliminary support for Unicode has landed. Characters may be entered in
-octal format via e.g. `#\454', or created via (integer->char 300). A hex
-external representation will probably be introduced at some point.
-
-Internally, strings are now represented either in the `latin-1'
-encoding, one byte per character, or in UTF-32, with four bytes per
-character. Strings manage their own allocation, switching if needed.
-
-Currently no locale conversion is performed. Extended characters may be
-written in a string using the hexadecimal escapes `\xXX', `\uXXXX', or
-`\UXXXXXX', for 8-bit, 16-bit, or 24-bit codepoints, respectively.
-
-This support is obviously incomplete. Many C functions have not yet been
-updated to deal with the new representations. Users are advised to wait
-for the next release for more serious use of Unicode strings.
-
-** `defined?' may accept a module as its second argument
-
-Previously it only accepted internal structures from the evaluator.
-
-** `let-values' is now implemented with a hygienic macro
-
-This could have implications discussed below in the NEWS entry titled,
-"Lexical bindings introduced by hygienic macros may not be referenced by
-nonhygienic macros".
-
-** Global variables `scm_charnames' and `scm_charnums' are removed
-
-These variables contained the names of control characters and were
-used when writing characters.  While these were global, they were
-never intended to be public API.  They have been replaced with private
-functions.
-
-** EBCDIC support is removed
-
-There was an EBCDIC compile flag that altered some of the character
-processing.  It appeared that full EBCDIC support was never completed
-and was unmaintained.
-
-** Packaging changes
-
-Guile now provides `guile-2.0.pc' (used by pkg-config) instead of
-`guile-1.8.pc'.
-
-** And of course, the usual collection of bugfixes
- 
-Interested users should see the ChangeLog for more information.
-=======
+Changes in 1.9.3 (since the 1.9.2 prerelease):
+
 ** Removed deprecated uniform array procedures: scm_make_uve,
    scm_array_prototype, scm_list_to_uniform_array,
    scm_dimensions_to_uniform_array, scm_make_ra, scm_shap2ra, scm_cvref,
@@ -126,7 +28,10 @@
 
 Instead, use make-typed-array, list->typed-array, or array-type,
 respectively.
->>>>>>> cd43fdc5
+
+** And of course, the usual collection of bugfixes
+ 
+Interested users should see the ChangeLog for more information.
 
 
 Changes in 1.9.x (since the 1.8.x series):
@@ -576,6 +481,35 @@
 to guile-devel@gnu.org (subscription required) or bug-guile@gnu.org (no
 subscription required).
 
+** Unicode characters
+
+Unicode characters may be entered in octal format via e.g. `#\454', or
+created via (integer->char 300). A hex external representation will
+probably be introduced at some point.
+
+** Unicode strings
+
+Internally, strings are now represented either in the `latin-1'
+encoding, one byte per character, or in UTF-32, with four bytes per
+character. Strings manage their own allocation, switching if needed.
+
+Currently no locale conversion is performed. Extended characters may be
+written in a string using the hexadecimal escapes `\xXX', `\uXXXX', or
+`\UXXXXXX', for 8-bit, 16-bit, or 24-bit codepoints, respectively.
+
+** Global variables `scm_charnames' and `scm_charnums' are removed
+
+These variables contained the names of control characters and were
+used when writing characters.  While these were global, they were
+never intended to be public API.  They have been replaced with private
+functions.
+
+** EBCDIC support is removed
+
+There was an EBCDIC compile flag that altered some of the character
+processing.  It appeared that full EBCDIC support was never completed
+and was unmaintained.
+
 ** New macro type: syncase-macro
 
 XXX Need to decide whether to document this for 2.0, probably should:
@@ -608,6 +542,10 @@
 ** New procedure, `make-promise'
 
 `(make-promise (lambda () foo))' is equivalent to `(delay foo)'.
+
+** `defined?' may accept a module as its second argument
+
+Previously it only accepted internal structures from the evaluator.
 
 ** New entry into %guile-build-info: `ccachedir'
 
@@ -695,8 +633,8 @@
 
 ** New dependency: GNU libunistring.
 
-See http://www.gnu.org/software/libunistring/. We hope to merge in
-Unicode support in the next prerelease.
+See http://www.gnu.org/software/libunistring/, for more information. Our
+unicode support uses routines from libunistring.
 
 
 