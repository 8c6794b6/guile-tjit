/* Copyright (C) 2001, 2009, 2010, 2011, 2012 Free Software Foundation, Inc.
 * 
 * This library is free software; you can redistribute it and/or
 * modify it under the terms of the GNU Lesser General Public License
 * as published by the Free Software Foundation; either version 3 of
 * the License, or (at your option) any later version.
 *
 * This library is distributed in the hope that it will be useful, but
 * WITHOUT ANY WARRANTY; without even the implied warranty of
 * MERCHANTABILITY or FITNESS FOR A PARTICULAR PURPOSE.  See the GNU
 * Lesser General Public License for more details.
 *
 * You should have received a copy of the GNU Lesser General Public
 * License along with this library; if not, write to the Free Software
 * Foundation, Inc., 51 Franklin Street, Fifth Floor, Boston, MA
 * 02110-1301 USA
 */

/* This file is included in vm.c multiple times */

#if (VM_ENGINE == SCM_VM_REGULAR_ENGINE)
#define VM_USE_HOOKS		0	/* Various hooks */
#define VM_CHECK_OBJECT         0       /* Check object table */
#define VM_CHECK_FREE_VARIABLES 0       /* Check free variable access */
#define VM_CHECK_UNDERFLOW      0       /* Check underflow when popping values */
#elif (VM_ENGINE == SCM_VM_DEBUG_ENGINE)
#define VM_USE_HOOKS		1
#define VM_CHECK_OBJECT         0
#define VM_CHECK_FREE_VARIABLES 0
#define VM_CHECK_UNDERFLOW      0       /* Check underflow when popping values */
#else
#error unknown debug engine VM_ENGINE
#endif

#include "vm-engine.h"


static SCM
VM_NAME (SCM vm, SCM program, SCM *argv, int nargs)
{
  /* VM registers */
  register scm_t_uint8 *ip IP_REG;	/* instruction pointer */
  register SCM *sp SP_REG;		/* stack pointer */
  register SCM *fp FP_REG;		/* frame pointer */
  struct scm_vm *vp = SCM_VM_DATA (vm);

  /* Cache variables */
  struct scm_objcode *bp = NULL;	/* program base pointer */
  SCM *objects = NULL;			/* constant objects */
#if VM_CHECK_OBJECT
  size_t object_count = 0;              /* length of OBJECTS */
#endif
  SCM *stack_limit = vp->stack_limit;	/* stack limit address */

  scm_i_thread *current_thread = SCM_I_CURRENT_THREAD;

  /* Internal variables */
  int nvalues = 0;
<<<<<<< HEAD
  const char *func_name = NULL;         /* used for error reporting */
  SCM finish_args;                      /* used both for returns: both in error
                                           and normal situations */
  scm_i_jmp_buf registers;              /* used for prompts */
=======
>>>>>>> 53bdfcf0

#ifdef HAVE_LABELS_AS_VALUES
  static const void **jump_table_pointer = NULL;
#endif

#ifdef HAVE_LABELS_AS_VALUES
  register const void **jump_table JT_REG;

  if (SCM_UNLIKELY (!jump_table_pointer))
    {
      int i;
      jump_table_pointer = malloc (SCM_VM_NUM_INSTRUCTIONS * sizeof (void*));
      for (i = 0; i < SCM_VM_NUM_INSTRUCTIONS; i++)
        jump_table_pointer[i] = &&vm_error_bad_instruction;
#define VM_INSTRUCTION_TO_LABEL 1
#define jump_table jump_table_pointer
#include <libguile/vm-expand.h>
#include <libguile/vm-i-system.i>
#include <libguile/vm-i-scheme.i>
#include <libguile/vm-i-loader.i>
#undef jump_table
#undef VM_INSTRUCTION_TO_LABEL
    }

  /* Attempt to keep JUMP_TABLE_POINTER in a register.  This saves one
     load instruction at each instruction dispatch.  */
  jump_table = jump_table_pointer;
#endif

  if (SCM_I_SETJMP (registers))
    {
      /* Non-local return.  Cache the VM registers back from the vp, and
         go to the handler.

         Note, at this point, we must assume that any variable local to
         vm_engine that can be assigned *has* been assigned. So we need to pull
         all our state back from the ip/fp/sp.
      */
      CACHE_REGISTER ();
      program = SCM_FRAME_PROGRAM (fp);
      CACHE_PROGRAM ();
      /* The stack contains the values returned to this continuation,
         along with a number-of-values marker -- like an MV return. */
      ABORT_CONTINUATION_HOOK ();
      NEXT;
    }

  /* Initialization */
  {
    SCM prog = program;

    /* Boot program */
    program = vm_make_boot_program (nargs);

    /* Initial frame */
    CACHE_REGISTER ();
    PUSH (SCM_PACK (fp)); /* dynamic link */
    PUSH (SCM_PACK (0)); /* mvra */
    PUSH (SCM_PACK (ip)); /* ra */
    CACHE_PROGRAM ();
    PUSH (program);
    fp = sp + 1;
    ip = SCM_C_OBJCODE_BASE (bp);
    /* MV-call frame, function & arguments */
    PUSH (SCM_PACK (0)); /* dynamic link */
    PUSH (SCM_PACK (0)); /* mvra */
    PUSH (SCM_PACK (0)); /* ra */
    PUSH (prog);
    VM_ASSERT (sp + nargs < stack_limit, vm_error_too_many_args (nargs));
    while (nargs--)
      PUSH (*argv++);
  }

  /* Let's go! */
  NEXT;

#ifndef HAVE_LABELS_AS_VALUES
 vm_start:
  switch ((*ip++) & SCM_VM_INSTRUCTION_MASK) {
#endif

#include "vm-expand.h"
#include "vm-i-system.c"
#include "vm-i-scheme.c"
#include "vm-i-loader.c"

#ifndef HAVE_LABELS_AS_VALUES
  default:
    goto vm_error_bad_instruction;
  }
#endif

<<<<<<< HEAD
  
 vm_done:
  SYNC_ALL ();
  return finish_args;

  /* Errors */
  {
    SCM err_msg;

    /* FIXME: need to sync regs before allocating anything, in each case. */

  vm_error_bad_instruction:
    err_msg  = scm_from_latin1_string ("VM: Bad instruction: ~s");
    finish_args = scm_list_1 (scm_from_uchar (ip[-1]));
    goto vm_error;

  vm_error_unbound:
    /* FINISH_ARGS should be the name of the unbound variable.  */
    SYNC_ALL ();
    err_msg = scm_from_latin1_string ("Unbound variable: ~s");
    scm_error_scm (scm_misc_error_key, program, err_msg,
                   scm_list_1 (finish_args), SCM_BOOL_F);
    goto vm_error;

  vm_error_unbound_fluid:
    SYNC_ALL ();
    err_msg = scm_from_latin1_string ("Unbound fluid: ~s");
    scm_error_scm (scm_misc_error_key, program, err_msg,
                   scm_list_1 (finish_args), SCM_BOOL_F);
    goto vm_error;

  vm_error_not_a_variable:
    SYNC_ALL ();
    scm_error (scm_arg_type_key, func_name, "Not a variable: ~S",
               scm_list_1 (finish_args), scm_list_1 (finish_args));
    goto vm_error;

  vm_error_apply_to_non_list:
    SYNC_ALL ();
    scm_error (scm_arg_type_key, "apply", "Apply to non-list: ~S",
               scm_list_1 (finish_args), scm_list_1 (finish_args));
    goto vm_error;

  vm_error_kwargs_length_not_even:
    SYNC_ALL ();
    err_msg = scm_from_latin1_string ("Odd length of keyword argument list");
    scm_error_scm (sym_keyword_argument_error, program, err_msg,
                   SCM_EOL, SCM_BOOL_F);

  vm_error_kwargs_invalid_keyword:
    /* FIXME say which one it was */
    SYNC_ALL ();
    err_msg = scm_from_latin1_string ("Invalid keyword");
    scm_error_scm (sym_keyword_argument_error, program, err_msg,
                   SCM_EOL, SCM_BOOL_F);

  vm_error_kwargs_unrecognized_keyword:
    /* FIXME say which one it was */
    SYNC_ALL ();
    err_msg = scm_from_latin1_string ("Unrecognized keyword");
    scm_error_scm (sym_keyword_argument_error, program, err_msg,
                   SCM_EOL, SCM_BOOL_F);

  vm_error_too_many_args:
    err_msg  = scm_from_latin1_string ("VM: Too many arguments");
    finish_args = scm_list_1 (scm_from_int (nargs));
    goto vm_error;

  vm_error_wrong_num_args:
    /* nargs and program are valid */
    SYNC_ALL ();
    scm_wrong_num_args (program);
    /* shouldn't get here */
    goto vm_error;

  vm_error_wrong_type_apply:
    SYNC_ALL ();
    scm_error (scm_arg_type_key, NULL, "Wrong type to apply: ~S",
               scm_list_1 (program), scm_list_1 (program));
    goto vm_error;

  vm_error_stack_overflow:
    err_msg  = scm_from_latin1_string ("VM: Stack overflow");
    finish_args = SCM_EOL;
    if (stack_limit < vp->stack_base + vp->stack_size)
      /* There are VM_STACK_RESERVE_SIZE bytes left.  Make them available so
	 that `throw' below can run on this VM.  */
      vp->stack_limit = vp->stack_base + vp->stack_size;
    goto vm_error;

  vm_error_stack_underflow:
    err_msg  = scm_from_latin1_string ("VM: Stack underflow");
    finish_args = SCM_EOL;
    goto vm_error;

  vm_error_improper_list:
    err_msg  = scm_from_latin1_string ("Expected a proper list, but got object with tail ~s");
    goto vm_error;

  vm_error_not_a_pair:
    SYNC_ALL ();
    scm_wrong_type_arg_msg (func_name, 1, finish_args, "pair");
    /* shouldn't get here */
    goto vm_error;

  vm_error_not_a_bytevector:
    SYNC_ALL ();
    scm_wrong_type_arg_msg (func_name, 1, finish_args, "bytevector");
    /* shouldn't get here */
    goto vm_error;

  vm_error_not_a_struct:
    SYNC_ALL ();
    scm_wrong_type_arg_msg (func_name, 1, finish_args, "struct");
    /* shouldn't get here */
    goto vm_error;

  vm_error_no_values:
    err_msg  = scm_from_latin1_string ("Zero values returned to single-valued continuation");
    finish_args = SCM_EOL;
    goto vm_error;

  vm_error_not_enough_values:
    err_msg  = scm_from_latin1_string ("Too few values returned to continuation");
    finish_args = SCM_EOL;
    goto vm_error;

  vm_error_continuation_not_rewindable:
    err_msg  = scm_from_latin1_string ("Unrewindable partial continuation");
    finish_args = scm_cons (finish_args, SCM_EOL);
    goto vm_error;

  vm_error_bad_wide_string_length:
    err_msg  = scm_from_latin1_string ("VM: Bad wide string length: ~S");
    goto vm_error;

#ifdef VM_CHECK_IP
  vm_error_invalid_address:
    err_msg  = scm_from_latin1_string ("VM: Invalid program address");
    finish_args = SCM_EOL;
    goto vm_error;
#endif

#if VM_CHECK_OBJECT
  vm_error_object:
    err_msg = scm_from_latin1_string ("VM: Invalid object table access");
    finish_args = SCM_EOL;
    goto vm_error;
#endif

#if VM_CHECK_FREE_VARIABLES
  vm_error_free_variable:
    err_msg = scm_from_latin1_string ("VM: Invalid free variable access");
    finish_args = SCM_EOL;
    goto vm_error;
#endif

  vm_error:
    SYNC_ALL ();
=======
  abort (); /* never reached */
>>>>>>> 53bdfcf0

 vm_error_bad_instruction:
  vm_error_bad_instruction (ip[-1]);
  abort (); /* never reached */

 handle_overflow:
  SYNC_ALL ();
  vm_error_stack_overflow (vp);
  abort (); /* never reached */
}

#undef VM_USE_HOOKS
#undef VM_CHECK_OBJECT
#undef VM_CHECK_FREE_VARIABLE
#undef VM_CHECK_UNDERFLOW

/*
  Local Variables:
  c-file-style: "gnu"
  End:
*/<|MERGE_RESOLUTION|>--- conflicted
+++ resolved
@@ -56,13 +56,7 @@
 
   /* Internal variables */
   int nvalues = 0;
-<<<<<<< HEAD
-  const char *func_name = NULL;         /* used for error reporting */
-  SCM finish_args;                      /* used both for returns: both in error
-                                           and normal situations */
   scm_i_jmp_buf registers;              /* used for prompts */
-=======
->>>>>>> 53bdfcf0
 
 #ifdef HAVE_LABELS_AS_VALUES
   static const void **jump_table_pointer = NULL;
@@ -155,169 +149,7 @@
   }
 #endif
 
-<<<<<<< HEAD
-  
- vm_done:
-  SYNC_ALL ();
-  return finish_args;
-
-  /* Errors */
-  {
-    SCM err_msg;
-
-    /* FIXME: need to sync regs before allocating anything, in each case. */
-
-  vm_error_bad_instruction:
-    err_msg  = scm_from_latin1_string ("VM: Bad instruction: ~s");
-    finish_args = scm_list_1 (scm_from_uchar (ip[-1]));
-    goto vm_error;
-
-  vm_error_unbound:
-    /* FINISH_ARGS should be the name of the unbound variable.  */
-    SYNC_ALL ();
-    err_msg = scm_from_latin1_string ("Unbound variable: ~s");
-    scm_error_scm (scm_misc_error_key, program, err_msg,
-                   scm_list_1 (finish_args), SCM_BOOL_F);
-    goto vm_error;
-
-  vm_error_unbound_fluid:
-    SYNC_ALL ();
-    err_msg = scm_from_latin1_string ("Unbound fluid: ~s");
-    scm_error_scm (scm_misc_error_key, program, err_msg,
-                   scm_list_1 (finish_args), SCM_BOOL_F);
-    goto vm_error;
-
-  vm_error_not_a_variable:
-    SYNC_ALL ();
-    scm_error (scm_arg_type_key, func_name, "Not a variable: ~S",
-               scm_list_1 (finish_args), scm_list_1 (finish_args));
-    goto vm_error;
-
-  vm_error_apply_to_non_list:
-    SYNC_ALL ();
-    scm_error (scm_arg_type_key, "apply", "Apply to non-list: ~S",
-               scm_list_1 (finish_args), scm_list_1 (finish_args));
-    goto vm_error;
-
-  vm_error_kwargs_length_not_even:
-    SYNC_ALL ();
-    err_msg = scm_from_latin1_string ("Odd length of keyword argument list");
-    scm_error_scm (sym_keyword_argument_error, program, err_msg,
-                   SCM_EOL, SCM_BOOL_F);
-
-  vm_error_kwargs_invalid_keyword:
-    /* FIXME say which one it was */
-    SYNC_ALL ();
-    err_msg = scm_from_latin1_string ("Invalid keyword");
-    scm_error_scm (sym_keyword_argument_error, program, err_msg,
-                   SCM_EOL, SCM_BOOL_F);
-
-  vm_error_kwargs_unrecognized_keyword:
-    /* FIXME say which one it was */
-    SYNC_ALL ();
-    err_msg = scm_from_latin1_string ("Unrecognized keyword");
-    scm_error_scm (sym_keyword_argument_error, program, err_msg,
-                   SCM_EOL, SCM_BOOL_F);
-
-  vm_error_too_many_args:
-    err_msg  = scm_from_latin1_string ("VM: Too many arguments");
-    finish_args = scm_list_1 (scm_from_int (nargs));
-    goto vm_error;
-
-  vm_error_wrong_num_args:
-    /* nargs and program are valid */
-    SYNC_ALL ();
-    scm_wrong_num_args (program);
-    /* shouldn't get here */
-    goto vm_error;
-
-  vm_error_wrong_type_apply:
-    SYNC_ALL ();
-    scm_error (scm_arg_type_key, NULL, "Wrong type to apply: ~S",
-               scm_list_1 (program), scm_list_1 (program));
-    goto vm_error;
-
-  vm_error_stack_overflow:
-    err_msg  = scm_from_latin1_string ("VM: Stack overflow");
-    finish_args = SCM_EOL;
-    if (stack_limit < vp->stack_base + vp->stack_size)
-      /* There are VM_STACK_RESERVE_SIZE bytes left.  Make them available so
-	 that `throw' below can run on this VM.  */
-      vp->stack_limit = vp->stack_base + vp->stack_size;
-    goto vm_error;
-
-  vm_error_stack_underflow:
-    err_msg  = scm_from_latin1_string ("VM: Stack underflow");
-    finish_args = SCM_EOL;
-    goto vm_error;
-
-  vm_error_improper_list:
-    err_msg  = scm_from_latin1_string ("Expected a proper list, but got object with tail ~s");
-    goto vm_error;
-
-  vm_error_not_a_pair:
-    SYNC_ALL ();
-    scm_wrong_type_arg_msg (func_name, 1, finish_args, "pair");
-    /* shouldn't get here */
-    goto vm_error;
-
-  vm_error_not_a_bytevector:
-    SYNC_ALL ();
-    scm_wrong_type_arg_msg (func_name, 1, finish_args, "bytevector");
-    /* shouldn't get here */
-    goto vm_error;
-
-  vm_error_not_a_struct:
-    SYNC_ALL ();
-    scm_wrong_type_arg_msg (func_name, 1, finish_args, "struct");
-    /* shouldn't get here */
-    goto vm_error;
-
-  vm_error_no_values:
-    err_msg  = scm_from_latin1_string ("Zero values returned to single-valued continuation");
-    finish_args = SCM_EOL;
-    goto vm_error;
-
-  vm_error_not_enough_values:
-    err_msg  = scm_from_latin1_string ("Too few values returned to continuation");
-    finish_args = SCM_EOL;
-    goto vm_error;
-
-  vm_error_continuation_not_rewindable:
-    err_msg  = scm_from_latin1_string ("Unrewindable partial continuation");
-    finish_args = scm_cons (finish_args, SCM_EOL);
-    goto vm_error;
-
-  vm_error_bad_wide_string_length:
-    err_msg  = scm_from_latin1_string ("VM: Bad wide string length: ~S");
-    goto vm_error;
-
-#ifdef VM_CHECK_IP
-  vm_error_invalid_address:
-    err_msg  = scm_from_latin1_string ("VM: Invalid program address");
-    finish_args = SCM_EOL;
-    goto vm_error;
-#endif
-
-#if VM_CHECK_OBJECT
-  vm_error_object:
-    err_msg = scm_from_latin1_string ("VM: Invalid object table access");
-    finish_args = SCM_EOL;
-    goto vm_error;
-#endif
-
-#if VM_CHECK_FREE_VARIABLES
-  vm_error_free_variable:
-    err_msg = scm_from_latin1_string ("VM: Invalid free variable access");
-    finish_args = SCM_EOL;
-    goto vm_error;
-#endif
-
-  vm_error:
-    SYNC_ALL ();
-=======
   abort (); /* never reached */
->>>>>>> 53bdfcf0
 
  vm_error_bad_instruction:
   vm_error_bad_instruction (ip[-1]);
