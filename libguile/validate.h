--- conflicted
+++ resolved
@@ -3,12 +3,8 @@
 #ifndef SCM_VALIDATE_H
 #define SCM_VALIDATE_H
 
-<<<<<<< HEAD
-/* Copyright (C) 1999,2000,2001, 2002, 2004, 2006, 2007, 2009, 2011 Free Software Foundation, Inc.
-=======
 /* Copyright (C) 1999, 2000, 2001, 2002, 2004, 2006, 2007, 2009,
- *   2012 Free Software Foundation, Inc.
->>>>>>> 02a362a6
+ *   2011, 2012 Free Software Foundation, Inc.
  *
  * This library is free software; you can redistribute it and/or
  * modify it under the terms of the GNU Lesser General Public License
