--- conflicted
+++ resolved
@@ -450,19 +450,12 @@
  
 
-<<<<<<< HEAD
 /* Retrieving a port's mode.  */
 
 /* Return the flags that characterize a port based on the mode
  * string used to open a file for that port.
  *
  * See PORT FLAGS in scm.h
-=======
-/*
-  We need a global registry of ports to flush them all at exit, and to
-  get all the ports matching a file descriptor.  The associated values
-  are alists, where additional information can be associated with ports.
->>>>>>> 10744b7c
  */
 
 static long
@@ -599,73 +592,9 @@
                                scm_t_string_failed_conversion_handler handler,
                                scm_t_bits stream)
 {
-<<<<<<< HEAD
   SCM ret;
   scm_t_port *entry;
   scm_t_ptob_descriptor *ptob;
-=======
-  /*
-    We initialize the cell to empty, this is in case scm_gc_calloc
-    triggers GC ; we don't want the GC to scan a half-finished Z.
-   */
-  
-  SCM z = scm_cons (SCM_EOL, SCM_EOL);
-  scm_t_port *entry = (scm_t_port *) scm_gc_calloc (sizeof (scm_t_port), "port");
-  const char *enc;
-
-  entry->file_name = SCM_BOOL_F;
-  entry->rw_active = SCM_PORT_NEITHER;
-  entry->port = z;
-
-  /* Initialize this port with the thread's current default
-     encoding.  */
-  enc = scm_i_default_port_encoding ();
-  entry->encoding = enc ? scm_gc_strdup (enc, "port") : NULL;
-
-  /* The conversion descriptors will be opened lazily.  */
-  entry->input_cd = (iconv_t) -1;
-  entry->output_cd = (iconv_t) -1;
-
-  entry->ilseq_handler = scm_i_default_port_conversion_handler ();
-
-  SCM_SET_CELL_TYPE (z, tag);
-  SCM_SETPTAB_ENTRY (z, entry);
-
-  scm_hashq_set_x (scm_i_port_weak_hash, z, SCM_EOL);
-
-  /* For each new port, register a finalizer so that it port type's free
-     function can be invoked eventually.  */
-  register_finalizer_for_port (z);
-
-  return z;
-}
-#undef FUNC_NAME
-
-#if SCM_ENABLE_DEPRECATED==1
-scm_t_port *
-scm_add_to_port_table (SCM port)
-{
-  SCM z;
-  scm_t_port * pt;
-
-  scm_c_issue_deprecation_warning ("scm_add_to_port_table is deprecated.");
-
-  scm_i_pthread_mutex_lock (&scm_i_port_table_mutex);
-  z = scm_new_port_table_entry (scm_tc7_port);
-  pt = SCM_PTAB_ENTRY(z);
-  pt->port = port;
-  SCM_SETCAR (z, SCM_EOL);
-  SCM_SETCDR (z, SCM_EOL);
-  SCM_SETPTAB_ENTRY (port, pt);
-  scm_i_pthread_mutex_unlock (&scm_i_port_table_mutex);
-
-  return pt;
-}
-#endif
-
-
-/* Remove a port from the table and destroy it.  */
->>>>>>> 10744b7c
 
   entry = (scm_t_port *) scm_gc_calloc (sizeof (scm_t_port), "port");
   ptob = scm_c_port_type_ref (SCM_TC2PTOBNUM (tag));
@@ -690,6 +619,8 @@
     entry->encoding_mode = SCM_PORT_ENCODING_MODE_ICONV;
   entry->ilseq_handler = handler;
   entry->iconv_descriptors = NULL;
+
+  entry->alist = SCM_EOL;
 
   if (SCM_PORT_DESCRIPTOR (ret)->free)
     scm_i_set_finalizer (SCM2PTR (ret), finalize_port, NULL);
@@ -1810,231 +1741,6 @@
       *codepoint = '?';
       err = 0;
       update_port_lf (*codepoint, port);
-<<<<<<< HEAD
-=======
-    }
-
-  return err;
-}
-
-/* Read a codepoint from PORT and return it.  */
-scm_t_wchar
-scm_getc (SCM port)
-#define FUNC_NAME "scm_getc"
-{
-  int err;
-  size_t len;
-  scm_t_wchar codepoint;
-  char buf[SCM_MBCHAR_BUF_SIZE];
-
-  err = get_codepoint (port, &codepoint, buf, &len);
-  if (SCM_UNLIKELY (err != 0))
-    /* At this point PORT should point past the invalid encoding, as per
-       R6RS-lib Section 8.2.4.  */
-    scm_decoding_error (FUNC_NAME, err, "input decoding error", port);
-
-  return codepoint;
-}
-#undef FUNC_NAME
-
-/* this should only be called when the read buffer is empty.  it
-   tries to refill the read buffer.  it returns the first char from
-   the port, which is either EOF or *(pt->read_pos).  */
-int
-scm_fill_input (SCM port)
-{
-  scm_t_port *pt = SCM_PTAB_ENTRY (port);
-
-  assert (pt->read_pos == pt->read_end);
-
-  if (pt->read_buf == pt->putback_buf)
-    {
-      /* finished reading put-back chars.  */
-      pt->read_buf = pt->saved_read_buf;
-      pt->read_pos = pt->saved_read_pos;
-      pt->read_end = pt->saved_read_end;
-      pt->read_buf_size = pt->saved_read_buf_size;
-      if (pt->read_pos < pt->read_end)
-	return *(pt->read_pos);
-    }
-  return scm_ptobs[SCM_PTOBNUM (port)].fill_input (port);
-}
-
-
-/* scm_lfwrite
- *
- * This function differs from scm_c_write; it updates port line and
- * column. */
-
-void
-scm_lfwrite (const char *ptr, size_t size, SCM port)
-{
-  scm_t_port *pt = SCM_PTAB_ENTRY (port);
-  scm_t_ptob_descriptor *ptob = &scm_ptobs[SCM_PTOBNUM (port)];
-
-  if (pt->rw_active == SCM_PORT_READ)
-    scm_end_input (port);
-
-  ptob->write (port, ptr, size);
-
-  for (; size; ptr++, size--)
-    update_port_lf ((scm_t_wchar) (unsigned char) *ptr, port);
-
-  if (pt->rw_random)
-    pt->rw_active = SCM_PORT_WRITE;
-}
-
-/* Write STR to PORT from START inclusive to END exclusive.  */
-void
-scm_lfwrite_substr (SCM str, size_t start, size_t end, SCM port)
-{
-  scm_t_port *pt = SCM_PTAB_ENTRY (port);
-
-  if (pt->rw_active == SCM_PORT_READ)
-    scm_end_input (port);
-
-  if (end == (size_t) -1)
-    end = scm_i_string_length (str);
-
-  scm_i_display_substring (str, start, end, port);
-
-  if (pt->rw_random)
-    pt->rw_active = SCM_PORT_WRITE;
-}
-
-/* scm_c_read
- *
- * Used by an application to read arbitrary number of bytes from an
- * SCM port.  Same semantics as libc read, except that scm_c_read only
- * returns less than SIZE bytes if at end-of-file.
- *
- * Warning: Doesn't update port line and column counts!  */
-
-/* This structure, and the following swap_buffer function, are used
-   for temporarily swapping a port's own read buffer, and the buffer
-   that the caller of scm_c_read provides. */
-struct port_and_swap_buffer
-{
-  scm_t_port *pt;
-  unsigned char *buffer;
-  size_t size;
-};
-
-static void
-swap_buffer (void *data)
-{
-  struct port_and_swap_buffer *psb = (struct port_and_swap_buffer *) data;
-  unsigned char *old_buf = psb->pt->read_buf;
-  size_t old_size = psb->pt->read_buf_size;
-
-  /* Make the port use (buffer, size) from the struct. */
-  psb->pt->read_pos = psb->pt->read_buf = psb->pt->read_end = psb->buffer;
-  psb->pt->read_buf_size = psb->size;
-
-  /* Save the port's old (buffer, size) in the struct. */
-  psb->buffer = old_buf;
-  psb->size = old_size;
-}
-
-size_t
-scm_c_read (SCM port, void *buffer, size_t size)
-#define FUNC_NAME "scm_c_read"
-{
-  scm_t_port *pt;
-  size_t n_read = 0, n_available;
-  struct port_and_swap_buffer psb;
-
-  SCM_VALIDATE_OPINPORT (1, port);
-
-  pt = SCM_PTAB_ENTRY (port);
-  if (pt->rw_active == SCM_PORT_WRITE)
-    scm_ptobs[SCM_PTOBNUM (port)].flush (port);
-
-  if (pt->rw_random)
-    pt->rw_active = SCM_PORT_READ;
-
-  /* Take bytes first from the port's read buffer. */
-  if (pt->read_pos < pt->read_end)
-    {
-      n_available = min (size, pt->read_end - pt->read_pos);
-      memcpy (buffer, pt->read_pos, n_available);
-      buffer = (char *) buffer + n_available;
-      pt->read_pos += n_available;
-      n_read += n_available;
-      size -= n_available;
-    }
-
-  /* Avoid the scm_dynwind_* costs if we now have enough data. */
-  if (size == 0)
-    return n_read;
-
-  /* Now we will call scm_fill_input repeatedly until we have read the
-     requested number of bytes.  (Note that a single scm_fill_input
-     call does not guarantee to fill the whole of the port's read
-     buffer.) */
-  if (pt->read_buf_size <= 1 && pt->encoding == NULL)
-    {
-      /* The port that we are reading from is unbuffered - i.e. does
-	 not have its own persistent buffer - but we have a buffer,
-	 provided by our caller, that is the right size for the data
-	 that is wanted.  For the following scm_fill_input calls,
-	 therefore, we use the buffer in hand as the port's read
-	 buffer.
-
-	 We need to make sure that the port's normal (1 byte) buffer
-	 is reinstated in case one of the scm_fill_input () calls
-	 throws an exception; we use the scm_dynwind_* API to achieve
-	 that. 
-
-         A consequence of this optimization is that the fill_input
-         functions can't unget characters.  That'll push data to the
-         pushback buffer instead of this psb buffer.  */
-#if SCM_DEBUG == 1
-      unsigned char *pback = pt->putback_buf;
-#endif      
-      psb.pt = pt;
-      psb.buffer = buffer;
-      psb.size = size;
-      scm_dynwind_begin (SCM_F_DYNWIND_REWINDABLE);
-      scm_dynwind_rewind_handler (swap_buffer, &psb, SCM_F_WIND_EXPLICITLY);
-      scm_dynwind_unwind_handler (swap_buffer, &psb, SCM_F_WIND_EXPLICITLY);
-
-      /* Call scm_fill_input until we have all the bytes that we need,
-	 or we hit EOF. */
-      while (pt->read_buf_size && (scm_fill_input (port) != EOF))
-	{
-	  pt->read_buf_size -= (pt->read_end - pt->read_pos);
-	  pt->read_pos = pt->read_buf = pt->read_end;
-	}
-#if SCM_DEBUG == 1
-      if (pback != pt->putback_buf 
-          || pt->read_buf - (unsigned char *) buffer < 0)
-        scm_misc_error (FUNC_NAME, 
-                        "scm_c_read must not call a fill function that pushes "
-                        "back characters onto an unbuffered port", SCM_EOL);
-#endif      
-      n_read += pt->read_buf - (unsigned char *) buffer;
-      
-      /* Reinstate the port's normal buffer. */
-      scm_dynwind_end ();
-    }
-  else
-    {
-      /* The port has its own buffer.  It is important that we use it,
-	 even if it happens to be smaller than our caller's buffer, so
-	 that a custom port implementation's entry points (in
-	 particular, fill_input) can rely on the buffer always being
-	 the same as they first set up. */
-      while (size && (scm_fill_input (port) != EOF))
-	{
-	  n_available = min (size, pt->read_end - pt->read_pos);
-	  memcpy (buffer, pt->read_pos, n_available);
-	  buffer = (char *) buffer + n_available;
-	  pt->read_pos += n_available;
-	  n_read += n_available;
-	  size -= n_available;
-	} 
->>>>>>> 10744b7c
     }
 
   return err;
@@ -2681,7 +2387,7 @@
   if (end == (size_t) -1)
     end = scm_i_string_length (str);
 
-  scm_display (scm_c_substring (str, start, end), port);
+  scm_i_display_substring (str, start, end, port);
 
   if (pt->rw_random)
     pt->rw_active = SCM_PORT_WRITE;
