/* Copyright (C) 1995, 1996, 1997, 1999, 2000, 2001, 2003, 2004, 2006,
 *   2007, 2008, 2009, 2010, 2011, 2012, 2014 Free Software Foundation, Inc.
 * 
 * This library is free software; you can redistribute it and/or
 * modify it under the terms of the GNU Lesser General Public License
 * as published by the Free Software Foundation; either version 3 of
 * the License, or (at your option) any later version.
 *
 * This library is distributed in the hope that it will be useful, but
 * WITHOUT ANY WARRANTY; without even the implied warranty of
 * MERCHANTABILITY or FITNESS FOR A PARTICULAR PURPOSE.  See the GNU
 * Lesser General Public License for more details.
 *
 * You should have received a copy of the GNU Lesser General Public
 * License along with this library; if not, write to the Free Software
 * Foundation, Inc., 51 Franklin Street, Fifth Floor, Boston, MA
 * 02110-1301 USA
 */




#ifdef HAVE_CONFIG_H
# include <config.h>
#endif

#include <stdio.h>
#include <string.h>
#include <unistd.h>
#include <unicase.h>
#include <unictype.h>
#include <c-strcase.h>
#include <c-ctype.h>

#include "libguile/_scm.h"
#include "libguile/bytevectors.h"
#include "libguile/chars.h"
#include "libguile/eval.h"
#include "libguile/arrays.h"
#include "libguile/bitvectors.h"
#include "libguile/keywords.h"
#include "libguile/alist.h"
#include "libguile/srcprop.h"
#include "libguile/hashtab.h"
#include "libguile/hash.h"
#include "libguile/ports.h"
#include "libguile/ports-internal.h"
#include "libguile/fports.h"
#include "libguile/root.h"
#include "libguile/strings.h"
#include "libguile/strports.h"
#include "libguile/vectors.h"
#include "libguile/validate.h"
#include "libguile/srfi-4.h"
#include "libguile/srfi-13.h"

#include "libguile/read.h"
#include "libguile/private-options.h"




SCM_GLOBAL_SYMBOL (scm_sym_dot, ".");
SCM_SYMBOL (scm_keyword_prefix, "prefix");
SCM_SYMBOL (scm_keyword_postfix, "postfix");
SCM_SYMBOL (sym_nil, "nil");

/* SRFI-105 curly infix expression support */
SCM_SYMBOL (sym_nfx, "$nfx$");
SCM_SYMBOL (sym_bracket_list, "$bracket-list$");
SCM_SYMBOL (sym_bracket_apply, "$bracket-apply$");

scm_t_option scm_read_opts[] =
  {
    { SCM_OPTION_BOOLEAN, "copy", 0,
      "Copy source code expressions." },
    { SCM_OPTION_BOOLEAN, "positions", 1,
      "Record positions of source code expressions." },
    { SCM_OPTION_BOOLEAN, "case-insensitive", 0,
      "Convert symbols to lower case."},
    { SCM_OPTION_SCM, "keywords", (scm_t_bits) SCM_BOOL_F_BITS,
      "Style of keyword recognition: #f, 'prefix or 'postfix."},
    { SCM_OPTION_BOOLEAN, "r6rs-hex-escapes", 0,
      "Use R6RS variable-length character and string hex escapes."},
    { SCM_OPTION_BOOLEAN, "square-brackets", 1,
      "Treat `[' and `]' as parentheses, for R6RS compatibility."},
    { SCM_OPTION_BOOLEAN, "hungry-eol-escapes", 0,
      "In strings, consume leading whitespace after an escaped end-of-line."},
    { SCM_OPTION_BOOLEAN, "curly-infix", 0,
      "Support SRFI-105 curly infix expressions."},
    { SCM_OPTION_BOOLEAN, "r7rs-symbols", 0,
      "Support R7RS |...| symbol notation."},
    { 0, },
  };
 
/* Internal read options structure.  This is initialized by 'scm_read'
   from the global and per-port read options, and a pointer is passed
   down to all helper functions. */

enum t_keyword_style
  {
    KEYWORD_STYLE_HASH_PREFIX,
    KEYWORD_STYLE_PREFIX,
    KEYWORD_STYLE_POSTFIX
  };

struct t_read_opts
{
  enum t_keyword_style keyword_style;
  unsigned int copy_source_p        : 1;
  unsigned int record_positions_p   : 1;
  unsigned int case_insensitive_p   : 1;
  unsigned int r6rs_escapes_p       : 1;
  unsigned int square_brackets_p    : 1;
  unsigned int hungry_eol_escapes_p : 1;
  unsigned int curly_infix_p        : 1;
  unsigned int neoteric_p           : 1;
  unsigned int r7rs_symbols_p       : 1;
};

typedef struct t_read_opts scm_t_read_opts;


/*
  Give meaningful error messages for errors

  We use the format

  FILE:LINE:COL: MESSAGE
  This happened in ....

  This is not standard GNU format, but the test-suite likes the real
  message to be in front.

 */


void
scm_i_input_error (char const *function,
		   SCM port, const char *message, SCM arg)
{
  SCM fn = (scm_is_string (SCM_FILENAME(port))
	    ? SCM_FILENAME(port)
	    : scm_from_locale_string ("#<unknown port>"));

  SCM string_port = scm_open_output_string ();
  SCM string = SCM_EOL;
  scm_simple_format (string_port,
		     scm_from_locale_string ("~A:~S:~S: ~A"),
		     scm_list_4 (fn,
				 scm_from_long (SCM_LINUM (port) + 1),
				 scm_from_int (SCM_COL (port) + 1),
				 scm_from_locale_string (message)));
    
  string = scm_get_output_string (string_port);
  scm_close_output_port (string_port);
  scm_error_scm (scm_from_latin1_symbol ("read-error"),
		 function? scm_from_locale_string (function) : SCM_BOOL_F,
		 string,
		 arg,
		 SCM_BOOL_F);
}


SCM_DEFINE (scm_read_options, "read-options-interface", 0, 1, 0, 
            (SCM setting),
	    "Option interface for the read options. Instead of using\n"
	    "this procedure directly, use the procedures @code{read-enable},\n"
	    "@code{read-disable}, @code{read-set!} and @code{read-options}.")
#define FUNC_NAME s_scm_read_options
{
  SCM ans = scm_options (setting,
			 scm_read_opts,
			 FUNC_NAME);
  if (SCM_COPY_SOURCE_P)
    SCM_RECORD_POSITIONS_P = 1;
  return ans;
}
#undef FUNC_NAME

/* A fluid referring to an association list mapping extra hash
   characters to procedures.  */
static SCM *scm_i_read_hash_procedures;

static SCM
scm_i_read_hash_procedures_ref (void)
{
  return scm_fluid_ref (*scm_i_read_hash_procedures);
}

static void
scm_i_read_hash_procedures_set_x (SCM value)
{
  scm_fluid_set_x (*scm_i_read_hash_procedures, value);
}


/* Token readers.  */


/* Size of the C buffer used to read symbols and numbers.  */
#define READER_BUFFER_SIZE            128

/* Number of 32-bit codepoints in the buffer used to read strings.  */
#define READER_STRING_BUFFER_SIZE     128

/* The maximum size of Scheme character names.  */
#define READER_CHAR_NAME_MAX_SIZE      50

/* The maximum size of reader directive names.  */
#define READER_DIRECTIVE_NAME_MAX_SIZE 50


/* `isblank' is only in C99.  */
#define CHAR_IS_BLANK_(_chr)					\
  (((_chr) == ' ') || ((_chr) == '\t') || ((_chr) == '\n')	\
   || ((_chr) == '\f') || ((_chr) == '\r'))

#ifdef MSDOS
# define CHAR_IS_BLANK(_chr)			\
  ((CHAR_IS_BLANK_ (chr)) || ((_chr) == 26))
#else
# define CHAR_IS_BLANK CHAR_IS_BLANK_
#endif


/* R5RS one-character delimiters (see section 7.1.1, ``Lexical
   structure'').  */
#define CHAR_IS_R5RS_DELIMITER(c)				\
  (CHAR_IS_BLANK (c)						\
   || (c) == ')' || (c) == '(' || (c) == ';' || (c) == '"')

#define CHAR_IS_DELIMITER(c)                                    \
  (CHAR_IS_R5RS_DELIMITER (c)                                   \
   || (((c) == ']' || (c) == '[') && (opts->square_brackets_p   \
                                      || opts->curly_infix_p))  \
   || (((c) == '}' || (c) == '{') && opts->curly_infix_p))

/* Exponent markers, as defined in section 7.1.1 of R5RS, ``Lexical
   Structure''.  */
#define CHAR_IS_EXPONENT_MARKER(_chr)				\
  (((_chr) == 'e') || ((_chr) == 's') || ((_chr) == 'f')	\
   || ((_chr) == 'd') || ((_chr) == 'l'))

/* Read an SCSH block comment.  */
static SCM scm_read_scsh_block_comment (scm_t_wchar, SCM);
static SCM scm_read_r6rs_block_comment (scm_t_wchar, SCM);
static SCM scm_read_commented_expression (scm_t_wchar, SCM, scm_t_read_opts *);
static SCM scm_read_shebang (scm_t_wchar, SCM, scm_t_read_opts *);
static SCM scm_get_hash_procedure (int);

/* Read from PORT until a delimiter (e.g., a whitespace) is read.  Put the
   result in the pre-allocated buffer BUF.  Return zero if the whole token has
   fewer than BUF_SIZE bytes, non-zero otherwise. READ will be set the number of
   bytes actually read.  */
static int
read_token (SCM port, scm_t_read_opts *opts,
            char *buf, size_t buf_size, size_t *read)
{
   *read = 0;

   while (*read < buf_size)
     {
       int chr;

       chr = scm_get_byte_or_eof_unlocked (port);

       if (chr == EOF)
        return 0;
      else if (CHAR_IS_DELIMITER (chr))
        {
          scm_unget_byte_unlocked (chr, port);
          return 0;
        }
      else
        {
          *buf = (char) chr;
          buf++, (*read)++;
        }
     }

   return 1;
 }

/* Like `read_token', but return either BUFFER, or a GC-allocated buffer
   if the token doesn't fit in BUFFER_SIZE bytes.  */
static char *
read_complete_token (SCM port, scm_t_read_opts *opts,
                     char *buffer, size_t buffer_size, size_t *read)
{
  int overflow = 0;
  size_t bytes_read, overflow_size = 0;
  char *overflow_buffer = NULL;

  do
    {
      overflow = read_token (port, opts, buffer, buffer_size, &bytes_read);
      if (bytes_read == 0)
        break;
      if (overflow || overflow_size != 0)
        {
          if (overflow_size == 0)
            {
              overflow_buffer = scm_gc_malloc_pointerless (bytes_read, "read");
              memcpy (overflow_buffer, buffer, bytes_read);
              overflow_size = bytes_read;
            }
          else
            {
	      char *new_buf =
		scm_gc_malloc_pointerless (overflow_size + bytes_read, "read");

	      memcpy (new_buf, overflow_buffer, overflow_size);
              memcpy (new_buf + overflow_size, buffer, bytes_read);

	      overflow_buffer = new_buf;
              overflow_size += bytes_read;
            }
        }
    }
  while (overflow);

  if (overflow_size)
    *read = overflow_size;
  else
    *read = bytes_read;

  return (overflow_size > 0 ? overflow_buffer : buffer);
}

/* Skip whitespace from PORT and return the first non-whitespace character
   read.  Raise an error on end-of-file.  */
static int
flush_ws (SCM port, scm_t_read_opts *opts, const char *eoferr)
{
  scm_t_wchar c;
  while (1)
    switch (c = scm_getc_unlocked (port))
      {
      case EOF:
      goteof:
	if (eoferr)
	  {
	    scm_i_input_error (eoferr,
			       port,
			       "end of file",
			       SCM_EOL);
	  }
	return c;

      case ';':
      lp:
	switch (c = scm_getc_unlocked (port))
	  {
	  case EOF:
	    goto goteof;
	  default:
	    goto lp;
	  case SCM_LINE_INCREMENTORS:
	    break;
	  }
	break;

      case '#':
	switch (c = scm_getc_unlocked (port))
	  {
	  case EOF:
	    eoferr = "read_sharp";
	    goto goteof;
	  case '!':
	    scm_read_shebang (c, port, opts);
	    break;
	  case ';':
	    scm_read_commented_expression (c, port, opts);
	    break;
	  case '|':
	    if (scm_is_false (scm_get_hash_procedure (c)))
	      {
		scm_read_r6rs_block_comment (c, port);
		break;
	      }
	    /* fall through */
	  default:
	    scm_ungetc_unlocked (c, port);
	    return '#';
	  }
	break;

      case SCM_LINE_INCREMENTORS:
      case SCM_SINGLE_SPACES:
      case '\t':
	break;

      default:
	return c;
      }

  return 0;
}



/* Token readers.  */

static SCM scm_read_expression (SCM port, scm_t_read_opts *opts);
static SCM scm_read_sharp (int chr, SCM port, scm_t_read_opts *opts,
                           long line, int column);


static SCM
maybe_annotate_source (SCM x, SCM port, scm_t_read_opts *opts,
                       long line, int column)
{
  if (opts->record_positions_p)
    scm_i_set_source_properties_x (x, line, column, SCM_FILENAME (port));
  return x;
}

static SCM
scm_read_sexp (scm_t_wchar chr, SCM port, scm_t_read_opts *opts)
#define FUNC_NAME "scm_i_lreadparen"
{
  int c;
  SCM tmp, tl, ans = SCM_EOL;
  const int curly_list_p = (chr == '{') && opts->curly_infix_p;
  const int terminating_char = ((chr == '{') ? '}'
                                : ((chr == '[') ? ']'
                                   : ')'));

  /* Need to capture line and column numbers here. */
  long line = SCM_LINUM (port);
  int column = SCM_COL (port) - 1;

  c = flush_ws (port, opts, FUNC_NAME);
  if (terminating_char == c)
    return SCM_EOL;

  scm_ungetc_unlocked (c, port);
  tmp = scm_read_expression (port, opts);

  /* Note that it is possible for scm_read_expression to return
     scm_sym_dot, but not as part of a dotted pair: as in #{.}#.  So
     check that it's a real dot by checking `c'.  */
  if (c == '.' && scm_is_eq (scm_sym_dot, tmp))
    {
      ans = scm_read_expression (port, opts);
      if (terminating_char != (c = flush_ws (port, opts, FUNC_NAME)))
	scm_i_input_error (FUNC_NAME, port, "missing close paren",
			   SCM_EOL);
      return ans;
    }

  /* Build the head of the list structure. */
  ans = tl = scm_cons (tmp, SCM_EOL);

  while (terminating_char != (c = flush_ws (port, opts, FUNC_NAME)))
    {
      SCM new_tail;

      if (c == ')' || (c == ']' && opts->square_brackets_p)
          || ((c == '}' || c == ']') && opts->curly_infix_p))
        scm_i_input_error (FUNC_NAME, port,
                           "in pair: mismatched close paren: ~A",
                           scm_list_1 (SCM_MAKE_CHAR (c)));

      scm_ungetc_unlocked (c, port);
      tmp = scm_read_expression (port, opts);

      /* See above note about scm_sym_dot.  */
      if (c == '.' && scm_is_eq (scm_sym_dot, tmp))
	{
	  SCM_SETCDR (tl, scm_read_expression (port, opts));

	  c = flush_ws (port, opts, FUNC_NAME);
	  if (terminating_char != c)
	    scm_i_input_error (FUNC_NAME, port,
			       "in pair: missing close paren", SCM_EOL);
	  break;
	}

      new_tail = scm_cons (tmp, SCM_EOL);
      SCM_SETCDR (tl, new_tail);
      tl = new_tail;
    }

  if (curly_list_p)
    {
      /* In addition to finding the length, 'scm_ilength' checks for
         improper or circular lists, in which case it returns -1. */
      int len = scm_ilength (ans);

      /* The (len == 0) case is handled above */
      if (len == 1)
        /* Return directly to avoid re-annotating the element's source
           location with the position of the outer brace.  Also, it
           might not be possible to annotate the element. */
        return scm_car (ans);  /* {e} => e */
      else if (len == 2)
        ;  /* Leave the list unchanged: {e1 e2} => (e1 e2) */
      else if (len >= 3 && (len & 1))
        {
          /* It's a proper list whose length is odd and at least 3.  If
             the elements at odd indices (the infix operator positions)
             are all 'equal?', then it's a simple curly-infix list.
             Otherwise it's a mixed curly-infix list. */
          SCM op = scm_cadr (ans);

          /* Check to see if the elements at odd indices are 'equal?' */
          for (tl = scm_cdddr (ans); ; tl = scm_cddr (tl))
            {
              if (scm_is_null (tl))
                {
                  /* Convert simple curly-infix list to prefix:
                     {a <op> b <op> ...} => (<op> a b ...) */
                  tl = ans;
                  while (scm_is_pair (scm_cdr (tl)))
                    {
                      tmp = scm_cddr (tl);
                      SCM_SETCDR (tl, tmp);
                      tl = tmp;
                    }
                  ans = scm_cons (op, ans);
                  break;
                }
              else if (scm_is_false (scm_equal_p (op, scm_car (tl))))
                {
                  /* Mixed curly-infix list: {e ...} => ($nfx$ e ...) */
                  ans = scm_cons (sym_nfx, ans);
                  break;
                }
            }
        }
      else
        /* Mixed curly-infix (possibly improper) list:
           {e . tail} => ($nfx$ e . tail) */
        ans = scm_cons (sym_nfx, ans);
    }

  return maybe_annotate_source (ans, port, opts, line, column);
}
#undef FUNC_NAME


/* Read a hexadecimal number NDIGITS in length.  Put its value into the variable
   C.  If TERMINATOR is non-null, terminate early if the TERMINATOR character is
   found.  */
#define SCM_READ_HEX_ESCAPE(ndigits, terminator)                   \
  do                                                               \
    {                                                              \
      scm_t_wchar a;                                               \
      size_t i = 0;                                                \
      c = 0;                                                       \
      while (i < ndigits)                                          \
        {                                                          \
          a = scm_getc_unlocked (port);                                     \
          if (a == EOF)                                            \
            goto str_eof;                                          \
          if (terminator                                           \
              && (a == (scm_t_wchar) terminator)                   \
              && (i > 0))                                          \
            break;                                                 \
          if ('0' <= a && a <= '9')                                \
            a -= '0';                                              \
          else if ('A' <= a && a <= 'F')                           \
            a = a - 'A' + 10;                                      \
          else if ('a' <= a && a <= 'f')                           \
            a = a - 'a' + 10;                                      \
          else                                                     \
            {                                                      \
              c = a;                                               \
              goto bad_escaped;                                    \
            }                                                      \
          c = c * 16 + a;                                          \
          i ++;                                                    \
        }                                                          \
    } while (0)

static void
skip_intraline_whitespace (SCM port)
{
  scm_t_wchar c;
  
  do
    {
      c = scm_getc_unlocked (port);
      if (c == EOF)
        return;
    }
  while (c == '\t' || uc_is_general_category (c, UC_SPACE_SEPARATOR));

  scm_ungetc_unlocked (c, port);
}                                         

/* Read either a double-quoted string or an R7RS-style symbol delimited
   by vertical lines, depending on the value of 'chr' ('"' or '|').
   Regardless, the result is always returned as a string.  */
static SCM
scm_read_string_like_syntax (int chr, SCM port, scm_t_read_opts *opts)
#define FUNC_NAME "scm_lreadr"
{
  /* For strings smaller than C_STR, this function creates only one Scheme
     object (the string returned).  */

  SCM str = SCM_EOL;
  size_t c_str_len = 0;
  scm_t_wchar c, c_str[READER_STRING_BUFFER_SIZE];

  /* Need to capture line and column numbers here. */
  long line = SCM_LINUM (port);
  int column = SCM_COL (port) - 1;

  while (chr != (c = scm_getc_unlocked (port)))
    {
      if (c == EOF)
        {
        str_eof:
          scm_i_input_error (FUNC_NAME, port,
                             (chr == '|'
                              ? "end of file in symbol"
                              : "end of file in string constant"),
                             SCM_EOL);
        }

      if (c_str_len + 1 >= READER_STRING_BUFFER_SIZE)
	{
	  str = scm_cons (scm_from_utf32_stringn (c_str, c_str_len), str);
	  c_str_len = 0;
	}

      if (c == '\\')
        {
          switch (c = scm_getc_unlocked (port))
            {
            case EOF:
              goto str_eof;
            case '|':
            case '\\':
              break;
            case '\n':
              if (opts->hungry_eol_escapes_p)
                skip_intraline_whitespace (port);
              continue;
            case '0':
              c = '\0';
              break;
            case 'f':
              c = '\f';
              break;
            case 'n':
              c = '\n';
              break;
            case 'r':
              c = '\r';
              break;
            case 't':
              c = '\t';
              break;
            case 'a':
              c = '\007';
              break;
            case 'v':
              c = '\v';
              break;
            case 'b':
              c = '\010';
              break;
            case 'x':
              if (opts->r6rs_escapes_p || chr == '|')
                SCM_READ_HEX_ESCAPE (10, ';');
              else
                SCM_READ_HEX_ESCAPE (2, '\0');
              break;
            case 'u':
              if (!opts->r6rs_escapes_p)
                {
                  SCM_READ_HEX_ESCAPE (4, '\0');
                  break;
                }
            case 'U':
              if (!opts->r6rs_escapes_p)
                {
                  SCM_READ_HEX_ESCAPE (6, '\0');
                  break;
                }
            default:
              if (c == chr)
                break;
            bad_escaped:
              scm_i_input_error (FUNC_NAME, port,
                                 "illegal character in escape sequence: ~S",
                                 scm_list_1 (SCM_MAKE_CHAR (c)));
            }
        }

      c_str[c_str_len++] = c;
    }

  if (scm_is_null (str))
    /* Fast path: we got a string that fits in C_STR.  */
    str = scm_from_utf32_stringn (c_str, c_str_len);
  else
    {
      if (c_str_len > 0)
	str = scm_cons (scm_from_utf32_stringn (c_str, c_str_len), str);

      str = scm_string_concatenate_reverse (str, SCM_UNDEFINED, SCM_UNDEFINED);
    }

  return maybe_annotate_source (str, port, opts, line, column);
}
#undef FUNC_NAME

static SCM
scm_read_string (int chr, SCM port, scm_t_read_opts *opts)
{
  return scm_read_string_like_syntax (chr, port, opts);
}

static SCM
scm_read_r7rs_symbol (int chr, SCM port, scm_t_read_opts *opts)
{
  return scm_string_to_symbol (scm_read_string_like_syntax (chr, port, opts));
}

static SCM
scm_read_number (scm_t_wchar chr, SCM port, scm_t_read_opts *opts)
{
  SCM result, str = SCM_EOL;
  char local_buffer[READER_BUFFER_SIZE], *buffer;
  size_t bytes_read;

  /* Need to capture line and column numbers here. */
  long line = SCM_LINUM (port);
  int column = SCM_COL (port) - 1;

  scm_ungetc_unlocked (chr, port);
  buffer = read_complete_token (port, opts, local_buffer, sizeof local_buffer,
				&bytes_read);

  str = scm_from_port_stringn (buffer, bytes_read, port);

  result = scm_string_to_number (str, SCM_UNDEFINED);
  if (scm_is_false (result))
    {
      /* Return a symbol instead of a number */
      if (opts->case_insensitive_p)
        str = scm_string_downcase_x (str);
      result = scm_string_to_symbol (str);
    }
  else if (SCM_NIMP (result))
    result = maybe_annotate_source (result, port, opts, line, column);

  SCM_COL (port) += scm_i_string_length (str);
  return result;
}

static SCM
scm_read_mixed_case_symbol (scm_t_wchar chr, SCM port, scm_t_read_opts *opts)
{
  SCM result;
  int ends_with_colon = 0;
  size_t bytes_read;
  int postfix = (opts->keyword_style == KEYWORD_STYLE_POSTFIX);
  char local_buffer[READER_BUFFER_SIZE], *buffer;
  SCM str;

  scm_ungetc_unlocked (chr, port);
  buffer = read_complete_token (port, opts, local_buffer, sizeof local_buffer,
				&bytes_read);
  if (bytes_read > 0)
    ends_with_colon = buffer[bytes_read - 1] == ':';

  if (postfix && ends_with_colon && (bytes_read > 1))
    {
      str = scm_from_port_stringn (buffer, bytes_read - 1, port);

      if (opts->case_insensitive_p)
        str = scm_string_downcase_x (str);
      result = scm_symbol_to_keyword (scm_string_to_symbol (str));
    }
  else
    {
      str = scm_from_port_stringn (buffer, bytes_read, port);

      if (opts->case_insensitive_p)
        str = scm_string_downcase_x (str);
      result = scm_string_to_symbol (str);
    }

  SCM_COL (port) += scm_i_string_length (str);
  return result;
}

static SCM
scm_read_number_and_radix (scm_t_wchar chr, SCM port, scm_t_read_opts *opts)
#define FUNC_NAME "scm_lreadr"
{
  SCM result;
  size_t read;
  char local_buffer[READER_BUFFER_SIZE], *buffer;
  unsigned int radix;
  SCM str;

  switch (chr)
    {
    case 'B':
    case 'b':
      radix = 2;
      break;

    case 'o':
    case 'O':
      radix = 8;
      break;

    case 'd':
    case 'D':
      radix = 10;
      break;

    case 'x':
    case 'X':
      radix = 16;
      break;

    default:
      scm_ungetc_unlocked (chr, port);
      scm_ungetc_unlocked ('#', port);
      radix = 10;
    }

  buffer = read_complete_token (port, opts, local_buffer, sizeof local_buffer,
				&read);

  str = scm_from_port_stringn (buffer, read, port);

  result = scm_string_to_number (str, scm_from_uint (radix));

  SCM_COL (port) += scm_i_string_length (str);

  if (scm_is_true (result))
    return result;

  scm_i_input_error (FUNC_NAME, port, "unknown # object", SCM_EOL);

  return SCM_BOOL_F;
}
#undef FUNC_NAME

static SCM
scm_read_quote (int chr, SCM port, scm_t_read_opts *opts)
{
  SCM p;
  long line = SCM_LINUM (port);
  int column = SCM_COL (port) - 1;

  switch (chr)
    {
    case '`':
      p = scm_sym_quasiquote;
      break;

    case '\'':
      p = scm_sym_quote;
      break;

    case ',':
      {
	scm_t_wchar c;

	c = scm_getc_unlocked (port);
	if ('@' == c)
	  p = scm_sym_uq_splicing;
	else
	  {
	    scm_ungetc_unlocked (c, port);
	    p = scm_sym_unquote;
	  }
	break;
      }

    default:
      fprintf (stderr, "%s: unhandled quote character (%i)\n",
	       "scm_read_quote", chr);
      abort ();
    }

  p = scm_cons2 (p, scm_read_expression (port, opts), SCM_EOL);
  return maybe_annotate_source (p, port, opts, line, column);
}

SCM_SYMBOL (sym_syntax, "syntax");
SCM_SYMBOL (sym_quasisyntax, "quasisyntax");
SCM_SYMBOL (sym_unsyntax, "unsyntax");
SCM_SYMBOL (sym_unsyntax_splicing, "unsyntax-splicing");

static SCM
scm_read_syntax (int chr, SCM port, scm_t_read_opts *opts)
{
  SCM p;
  long line = SCM_LINUM (port);
  int column = SCM_COL (port) - 1;

  switch (chr)
    {
    case '`':
      p = sym_quasisyntax;
      break;

    case '\'':
      p = sym_syntax;
      break;

    case ',':
      {
	int c;

	c = scm_getc_unlocked (port);
	if ('@' == c)
	  p = sym_unsyntax_splicing;
	else
	  {
	    scm_ungetc_unlocked (c, port);
	    p = sym_unsyntax;
	  }
	break;
      }

    default:
      fprintf (stderr, "%s: unhandled syntax character (%i)\n",
	       "scm_read_syntax", chr);
      abort ();
    }

  p = scm_cons2 (p, scm_read_expression (port, opts), SCM_EOL);
  return maybe_annotate_source (p, port, opts, line, column);
}

static SCM
scm_read_nil (int chr, SCM port, scm_t_read_opts *opts)
{
  SCM id = scm_read_mixed_case_symbol (chr, port, opts);

  if (!scm_is_eq (id, sym_nil))
    scm_i_input_error ("scm_read_nil", port,
                       "unexpected input while reading #nil: ~a",
                       scm_list_1 (id));

  return SCM_ELISP_NIL;
}
  
static SCM
scm_read_semicolon_comment (int chr, SCM port)
{
  int c;

  /* We use the get_byte here because there is no need to get the
     locale correct with comment input. This presumes that newline
     always represents itself no matter what the encoding is.  */
  for (c = scm_get_byte_or_eof_unlocked (port);
       (c != EOF) && (c != '\n');
       c = scm_get_byte_or_eof_unlocked (port));

  return SCM_UNSPECIFIED;
}

/* If the EXPECTED_CHARS are the next ones available from PORT, then
   consume them and return 1.  Otherwise leave the port position where
   it was and return 0.  EXPECTED_CHARS should be all lowercase, and
   will be matched case-insensitively against the characters read from
   PORT. */
static int
try_read_ci_chars (SCM port, const char *expected_chars)
{
  int num_chars_wanted = strlen (expected_chars);
  int num_chars_read = 0;
  char *chars_read = alloca (num_chars_wanted);
  int c;

  while (num_chars_read < num_chars_wanted)
    {
      c = scm_getc_unlocked (port);
      if (c == EOF)
        break;
      else if (c_tolower (c) != expected_chars[num_chars_read])
        {
          scm_ungetc_unlocked (c, port);
          break;
        }
      else
        chars_read[num_chars_read++] = c;
    }

  if (num_chars_read == num_chars_wanted)
    return 1;
  else
    {
      while (num_chars_read > 0)
        scm_ungetc_unlocked (chars_read[--num_chars_read], port);
      return 0;
    }
}


/* Sharp readers, i.e. readers called after a `#' sign has been read.  */

static SCM
scm_read_boolean (int chr, SCM port)
{
  switch (chr)
    {
    case 't':
    case 'T':
      try_read_ci_chars (port, "rue");
      return SCM_BOOL_T;

    case 'f':
    case 'F':
      try_read_ci_chars (port, "alse");
      return SCM_BOOL_F;
    }

  return SCM_UNSPECIFIED;
}

static SCM
scm_read_character (scm_t_wchar chr, SCM port, scm_t_read_opts *opts)
#define FUNC_NAME "scm_lreadr"
{
  char buffer[READER_CHAR_NAME_MAX_SIZE];
  SCM charname;
  size_t charname_len, bytes_read;
  scm_t_wchar cp;
  int overflow;
  scm_t_port_internal *pti;

  overflow = read_token (port, opts, buffer, READER_CHAR_NAME_MAX_SIZE,
                         &bytes_read);
  if (overflow)
    scm_i_input_error (FUNC_NAME, port, "character name too long", SCM_EOL);

  if (bytes_read == 0)
    {
      chr = scm_getc_unlocked (port);
      if (chr == EOF)
	scm_i_input_error (FUNC_NAME, port, "unexpected end of file "
			   "while reading character", SCM_EOL);

      /* CHR must be a token delimiter, like a whitespace.  */
      return (SCM_MAKE_CHAR (chr));
    }

  pti = SCM_PORT_GET_INTERNAL (port);

  /* Simple ASCII characters can be processed immediately.  Also, simple
     ISO-8859-1 characters can be processed immediately if the encoding for this
     port is ISO-8859-1.  */
  if (bytes_read == 1 &&
      ((unsigned char) buffer[0] <= 127
       || pti->encoding_mode == SCM_PORT_ENCODING_MODE_LATIN1))
    {
      SCM_COL (port) += 1;
      return SCM_MAKE_CHAR (buffer[0]);
    }

  /* Otherwise, convert the buffer into a proper scheme string for
     processing.  */
  charname = scm_from_port_stringn (buffer, bytes_read, port);
  charname_len = scm_i_string_length (charname);
  SCM_COL (port) += charname_len;
  cp = scm_i_string_ref (charname, 0);
  if (charname_len == 1)
    return SCM_MAKE_CHAR (cp);

  /* Ignore dotted circles, which may be used to keep combining characters from
     combining with the backslash in #\charname.  */
  if (cp == SCM_CODEPOINT_DOTTED_CIRCLE && charname_len == 2)
    return SCM_MAKE_CHAR (scm_i_string_ref (charname, 1));

  if (cp >= '0' && cp < '8')
    {
      /* Dirk:FIXME::  This type of character syntax is not R5RS
       * compliant.  Further, it should be verified that the constant
       * does only consist of octal digits.  */
      SCM p = scm_string_to_number (charname, scm_from_uint (8));
      if (SCM_I_INUMP (p))
        {
          scm_t_wchar c = scm_to_uint32 (p);
          if (SCM_IS_UNICODE_CHAR (c))
            return SCM_MAKE_CHAR (c);
          else
            scm_i_input_error (FUNC_NAME, port,
                               "out-of-range octal character escape: ~a",
                               scm_list_1 (charname));
        }
    }

  if (cp == 'x' && (charname_len > 1))
    {
      SCM p;

      /* Convert from hex, skipping the initial 'x' character in CHARNAME */
      p = scm_string_to_number (scm_c_substring (charname, 1, charname_len),
                                scm_from_uint (16));
      if (SCM_I_INUMP (p))
        {
          scm_t_wchar c = scm_to_uint32 (p);
          if (SCM_IS_UNICODE_CHAR (c))
            return SCM_MAKE_CHAR (c);
          else
            scm_i_input_error (FUNC_NAME, port,
                               "out-of-range hex character escape: ~a",
                               scm_list_1 (charname));
        }
    }

  /* The names of characters should never have non-Latin1
     characters.  */
  if (scm_i_is_narrow_string (charname)
      || scm_i_try_narrow_string (charname))
    { SCM ch = scm_i_charname_to_char (scm_i_string_chars (charname),
                                       charname_len);
      if (scm_is_true (ch))
        return ch;
    }

  scm_i_input_error (FUNC_NAME, port, "unknown character name ~a",
		     scm_list_1 (charname));

  return SCM_UNSPECIFIED;
}
#undef FUNC_NAME

static SCM
scm_read_keyword (int chr, SCM port, scm_t_read_opts *opts)
{
  SCM symbol;

  /* Read the symbol that comprises the keyword.  Doing this instead of
     invoking a specific symbol reader function allows `scm_read_keyword ()'
     to adapt to the delimiters currently valid of symbols.

     XXX: This implementation allows sloppy syntaxes like `#:  key'.  */
  symbol = scm_read_expression (port, opts);
  if (!scm_is_symbol (symbol))
    scm_i_input_error ("scm_read_keyword", port,
		       "keyword prefix `~a' not followed by a symbol: ~s",
		       scm_list_2 (SCM_MAKE_CHAR (chr), symbol));

  return (scm_symbol_to_keyword (symbol));
}

static SCM
scm_read_vector (int chr, SCM port, scm_t_read_opts *opts,
                 long line, int column)
{
  /* Note: We call `scm_read_sexp ()' rather than READER here in order to
     guarantee that it's going to do what we want.  After all, this is an
     implementation detail of `scm_read_vector ()', not a desirable
     property.  */
  return maybe_annotate_source (scm_vector (scm_read_sexp (chr, port, opts)),
                                port, opts, line, column);
}

/* Helper used by scm_read_array */
static int
read_decimal_integer (SCM port, int c, ssize_t *resp)
{
  ssize_t sign = 1;
  ssize_t res = 0;
  int got_it = 0;

  if (c == '-')
    {
      sign = -1;
      c = scm_getc_unlocked (port);
    }

  while ('0' <= c && c <= '9')
    {
      if (((SSIZE_MAX - (c-'0')) / 10) <= res)
        scm_i_input_error ("read_decimal_integer", port,
                           "number too large", SCM_EOL);
      res = 10*res + c-'0';
      got_it = 1;
      c = scm_getc_unlocked (port);
    }

  if (got_it)
    *resp = sign * res;
  return c;
}

/* Read an array.  This function can also read vectors and uniform
   vectors.  Also, the conflict between '#f' and '#f32' and '#f64' is
   handled here.

   C is the first character read after the '#'. */
static SCM
scm_read_array (int c, SCM port, scm_t_read_opts *opts, long line, int column)
{
  ssize_t rank;
  scm_t_wchar tag_buf[8];
  int tag_len;

  SCM tag, shape = SCM_BOOL_F, elements, array;

  /* XXX - shortcut for ordinary vectors.  Shouldn't be necessary but
     the array code can not deal with zero-length dimensions yet, and
     we want to allow zero-length vectors, of course. */
  if (c == '(')
    return scm_read_vector (c, port, opts, line, column);

  /* Disambiguate between '#f' and uniform floating point vectors. */
  if (c == 'f')
    {
      c = scm_getc_unlocked (port);
      if (c != '3' && c != '6')
	{
          if (c == 'a' && try_read_ci_chars (port, "lse"))
            return SCM_BOOL_F;
          else if (c != EOF)
            scm_ungetc_unlocked (c, port);
	  return SCM_BOOL_F;
	}
      rank = 1;
      tag_buf[0] = 'f';
      tag_len = 1;
      goto continue_reading_tag;
    }

  /* Read rank. */
  rank = 1;
  c = read_decimal_integer (port, c, &rank);
  if (rank < 0)
    scm_i_input_error (NULL, port, "array rank must be non-negative",
		       SCM_EOL);

  /* Read tag. */
  tag_len = 0;
 continue_reading_tag:
  while (c != EOF && c != '(' && c != '@' && c != ':'
         && tag_len < sizeof tag_buf / sizeof tag_buf[0])
    {
      tag_buf[tag_len++] = c;
      c = scm_getc_unlocked (port);
    }
  if (tag_len == 0)
    tag = SCM_BOOL_T;
  else
    {
      tag = scm_string_to_symbol (scm_from_utf32_stringn (tag_buf, tag_len));
      if (tag_len == sizeof tag_buf / sizeof tag_buf[0])
        scm_i_input_error (NULL, port, "invalid array tag, starting with: ~a",
                           scm_list_1 (tag));
    }

  /* Read shape. */
  if (c == '@' || c == ':')
    {
      shape = SCM_EOL;

      do
	{
	  ssize_t lbnd = 0, len = 0;
	  SCM s;

	  if (c == '@')
	    {
	      c = scm_getc_unlocked (port);
	      c = read_decimal_integer (port, c, &lbnd);
	    }

	  s = scm_from_ssize_t (lbnd);

	  if (c == ':')
	    {
	      c = scm_getc_unlocked (port);
	      c = read_decimal_integer (port, c, &len);
	      if (len < 0)
		scm_i_input_error (NULL, port,
				   "array length must be non-negative",
				   SCM_EOL);

	      s = scm_list_2 (s, scm_from_ssize_t (lbnd+len-1));
	    }

	  shape = scm_cons (s, shape);
	} while (c == '@' || c == ':');

      shape = scm_reverse_x (shape, SCM_EOL);
    }

  /* Read nested lists of elements. */
  if (c != '(')
    scm_i_input_error (NULL, port,
		       "missing '(' in vector or array literal",
		       SCM_EOL);
  elements = scm_read_sexp (c, port, opts);

  if (scm_is_false (shape))
    shape = scm_from_ssize_t (rank);
  else if (scm_ilength (shape) != rank)
    scm_i_input_error
      (NULL, port,
       "the number of shape specifications must match the array rank",
       SCM_EOL);

  /* Handle special print syntax of rank zero arrays; see
     scm_i_print_array for a rationale. */
  if (rank == 0)
    {
      if (!scm_is_pair (elements))
	scm_i_input_error (NULL, port,
			   "too few elements in array literal, need 1",
			   SCM_EOL);
      if (!scm_is_null (SCM_CDR (elements)))
	scm_i_input_error (NULL, port,
			   "too many elements in array literal, want 1",
			   SCM_EOL);
      elements = SCM_CAR (elements);
    }

  /* Construct array, annotate with source location, and return. */
  array = scm_list_to_typed_array (tag, shape, elements);
  return maybe_annotate_source (array, port, opts, line, column);
}

static SCM
scm_read_srfi4_vector (int chr, SCM port, scm_t_read_opts *opts,
                       long line, int column)
{
  return scm_read_array (chr, port, opts, line, column);
}

static SCM
scm_read_bytevector (scm_t_wchar chr, SCM port, scm_t_read_opts *opts,
                     long line, int column)
{
  chr = scm_getc_unlocked (port);
  if (chr != 'u')
    goto syntax;

  chr = scm_getc_unlocked (port);
  if (chr != '8')
    goto syntax;

  chr = scm_getc_unlocked (port);
  if (chr != '(')
    goto syntax;

  return maybe_annotate_source
    (scm_u8_list_to_bytevector (scm_read_sexp (chr, port, opts)),
     port, opts, line, column);

 syntax:
  scm_i_input_error ("read_bytevector", port,
		     "invalid bytevector prefix",
		     SCM_MAKE_CHAR (chr));
  return SCM_UNSPECIFIED;
}

static SCM
scm_read_guile_bit_vector (scm_t_wchar chr, SCM port, scm_t_read_opts *opts,
                           long line, int column)
{
  /* Read the `#*10101'-style read syntax for bit vectors in Guile.  This is
     terribly inefficient but who cares?  */
  SCM s_bits = SCM_EOL;

  for (chr = scm_getc_unlocked (port);
       (chr != EOF) && ((chr == '0') || (chr == '1'));
       chr = scm_getc_unlocked (port))
    {
      s_bits = scm_cons ((chr == '0') ? SCM_BOOL_F : SCM_BOOL_T, s_bits);
    }

  if (chr != EOF)
    scm_ungetc_unlocked (chr, port);

  return maybe_annotate_source
    (scm_bitvector (scm_reverse_x (s_bits, SCM_EOL)),
     port, opts, line, column);
}

static SCM
scm_read_scsh_block_comment (scm_t_wchar chr, SCM port)
{
  int bang_seen = 0;

  for (;;)
    {
      int c = scm_getc_unlocked (port);

      if (c == EOF)
	scm_i_input_error ("skip_block_comment", port,
			   "unterminated `#! ... !#' comment", SCM_EOL);

      if (c == '!')
	bang_seen = 1;
      else if (c == '#' && bang_seen)
	break;
      else
	bang_seen = 0;
    }

  return SCM_UNSPECIFIED;
}

static void set_port_case_insensitive_p (SCM port, scm_t_read_opts *opts,
                                         int value);
static void set_port_square_brackets_p (SCM port, scm_t_read_opts *opts,
                                        int value);
static void set_port_curly_infix_p (SCM port, scm_t_read_opts *opts,
                                    int value);

static SCM
scm_read_shebang (scm_t_wchar chr, SCM port, scm_t_read_opts *opts)
{
  char name[READER_DIRECTIVE_NAME_MAX_SIZE + 1];
  int c;
  int i = 0;

  while (i <= READER_DIRECTIVE_NAME_MAX_SIZE)
    {
      c = scm_getc_unlocked (port);
      if (c == EOF)
	scm_i_input_error ("skip_block_comment", port,
			   "unterminated `#! ... !#' comment", SCM_EOL);
      else if (('a' <= c && c <= 'z') || ('0' <= c && c <= '9') || c == '-')
        name[i++] = c;
      else if (CHAR_IS_DELIMITER (c))
        {
          scm_ungetc_unlocked (c, port);
          name[i] = '\0';
          if (0 == strcmp ("r6rs", name))
            ;  /* Silently ignore */
          else if (0 == strcmp ("fold-case", name))
            set_port_case_insensitive_p (port, opts, 1);
          else if (0 == strcmp ("no-fold-case", name))
            set_port_case_insensitive_p (port, opts, 0);
          else if (0 == strcmp ("curly-infix", name))
            set_port_curly_infix_p (port, opts, 1);
          else if (0 == strcmp ("curly-infix-and-bracket-lists", name))
            {
              set_port_curly_infix_p (port, opts, 1);
              set_port_square_brackets_p (port, opts, 0);
            }
          else
            break;

          return SCM_UNSPECIFIED;
        }
      else
        {
          scm_ungetc_unlocked (c, port);
          break;
        }
    }
  while (i > 0)
    scm_ungetc_unlocked (name[--i], port);
  return scm_read_scsh_block_comment (chr, port);
}

static SCM
scm_read_r6rs_block_comment (scm_t_wchar chr, SCM port)
{
  /* Unlike SCSH-style block comments, SRFI-30/R6RS block comments may be
     nested.  So care must be taken.  */
  int nesting_level = 1;

  int a = scm_getc_unlocked (port);

  if (a == EOF)
    scm_i_input_error ("scm_read_r6rs_block_comment", port,
                       "unterminated `#| ... |#' comment", SCM_EOL);

  while (nesting_level > 0)
    {
      int b = scm_getc_unlocked (port);

      if (b == EOF)
	scm_i_input_error ("scm_read_r6rs_block_comment", port,
			   "unterminated `#| ... |#' comment", SCM_EOL);

      if (a == '|' && b == '#')
        {
          nesting_level--;
          b = EOF;
        }
      else if (a == '#' && b == '|')
        {
          nesting_level++;
          b = EOF;
        }

      a = b;
    }

  return SCM_UNSPECIFIED;
}

static SCM
scm_read_commented_expression (scm_t_wchar chr, SCM port,
                               scm_t_read_opts *opts)
{
  scm_t_wchar c;
  
  c = flush_ws (port, opts, (char *) NULL);
  if (EOF == c)
    scm_i_input_error ("read_commented_expression", port,
                       "no expression after #; comment", SCM_EOL);
  scm_ungetc_unlocked (c, port);
  scm_read_expression (port, opts);
  return SCM_UNSPECIFIED;
}

static SCM
scm_read_extended_symbol (scm_t_wchar chr, SCM port)
{
  /* Guile's extended symbol read syntax looks like this:

       #{This is all a symbol name}#

     So here, CHR is expected to be `{'.  */
  int saw_brace = 0;
  size_t len = 0;
  SCM buf = scm_i_make_string (1024, NULL, 0);

  buf = scm_i_string_start_writing (buf);

  while ((chr = scm_getc_unlocked (port)) != EOF)
    {
      if (saw_brace)
	{
	  if (chr == '#')
	    {
	      break;
	    }
	  else
	    {
	      saw_brace = 0;
	      scm_i_string_set_x (buf, len++, '}');
	    }
	}

      if (chr == '}')
	saw_brace = 1;
      else if (chr == '\\')
        {
          /* It used to be that print.c would print extended-read-syntax
             symbols with backslashes before "non-standard" chars, but
             this routine wouldn't do anything with those escapes.
             Bummer.  What we've done is to change print.c to output
             R6RS hex escapes for those characters, relying on the fact
             that the extended read syntax would never put a `\' before
             an `x'.  For now, we just ignore other instances of
             backslash in the string.  */
          switch ((chr = scm_getc_unlocked (port)))
            {
            case EOF:
              goto done;
            case 'x':
              {
                scm_t_wchar c;
                
                SCM_READ_HEX_ESCAPE (10, ';');
                scm_i_string_set_x (buf, len++, c);
                break;

              str_eof:
                chr = EOF;
                goto done;

              bad_escaped:
                scm_i_string_stop_writing ();
                scm_i_input_error ("scm_read_extended_symbol", port,
                                   "illegal character in escape sequence: ~S",
                                   scm_list_1 (SCM_MAKE_CHAR (c)));
                break;
              }
            default:
	      scm_i_string_set_x (buf, len++, chr);
              break;
            }
        }
      else
        scm_i_string_set_x (buf, len++, chr);

      if (len >= scm_i_string_length (buf) - 2)
	{
	  SCM addy;

	  scm_i_string_stop_writing ();
	  addy = scm_i_make_string (1024, NULL, 0);
	  buf = scm_string_append (scm_list_2 (buf, addy));
	  len = 0;
	  buf = scm_i_string_start_writing (buf);
	}
    }

 done:
  scm_i_string_stop_writing ();
  if (chr == EOF)
    scm_i_input_error ("scm_read_extended_symbol", port,
                       "end of file while reading symbol", SCM_EOL);

  return (scm_string_to_symbol (scm_c_substring (buf, 0, len)));
}



/* Top-level token readers, i.e., dispatchers.  */

static SCM
scm_read_sharp_extension (int chr, SCM port, scm_t_read_opts *opts)
{
  SCM proc;

  proc = scm_get_hash_procedure (chr);
  if (scm_is_true (scm_procedure_p (proc)))
    {
      long line = SCM_LINUM (port);
      int column = SCM_COL (port) - 2;
      SCM got;

      got = scm_call_2 (proc, SCM_MAKE_CHAR (chr), port);

      if (opts->record_positions_p && SCM_NIMP (got)
          && !scm_i_has_source_properties (got))
        scm_i_set_source_properties_x (got, line, column, SCM_FILENAME (port));
      
      return got;
    }

  return SCM_UNSPECIFIED;
}

/* The reader for the sharp `#' character.  It basically dispatches reads
   among the above token readers.   */
static SCM
scm_read_sharp (scm_t_wchar chr, SCM port, scm_t_read_opts *opts,
                long line, int column)
#define FUNC_NAME "scm_lreadr"
{
  SCM result;

  chr = scm_getc_unlocked (port);

  result = scm_read_sharp_extension (chr, port, opts);
  if (!scm_is_eq (result, SCM_UNSPECIFIED))
    return result;

  switch (chr)
    {
    case '\\':
      return (scm_read_character (chr, port, opts));
    case '(':
      return (scm_read_vector (chr, port, opts, line, column));
    case 's':
    case 'u':
    case 'f':
    case 'c':
      /* This one may return either a boolean or an SRFI-4 vector.  */
      return (scm_read_srfi4_vector (chr, port, opts, line, column));
    case 'v':
      return (scm_read_bytevector (chr, port, opts, line, column));
    case '*':
      return (scm_read_guile_bit_vector (chr, port, opts, line, column));
    case 't':
    case 'T':
    case 'F':
      return (scm_read_boolean (chr, port));
    case ':':
      return (scm_read_keyword (chr, port, opts));
    case '0': case '1': case '2': case '3': case '4':
    case '5': case '6': case '7': case '8': case '9':
    case '@':
      return (scm_read_array (chr, port, opts, line, column));

    case 'i':
    case 'e':
    case 'b':
    case 'B':
    case 'o':
    case 'O':
    case 'd':
    case 'D':
    case 'x':
    case 'X':
    case 'I':
    case 'E':
      return (scm_read_number_and_radix (chr, port, opts));
    case '{':
      return (scm_read_extended_symbol (chr, port));
    case '!':
      return (scm_read_shebang (chr, port, opts));
    case ';':
      return (scm_read_commented_expression (chr, port, opts));
    case '`':
    case '\'':
    case ',':
      return (scm_read_syntax (chr, port, opts));
    case 'n':
      return (scm_read_nil (chr, port, opts));
    default:
      result = scm_read_sharp_extension (chr, port, opts);
      if (scm_is_eq (result, SCM_UNSPECIFIED))
	{
	  /* To remain compatible with 1.8 and earlier, the following
	     characters have lower precedence than `read-hash-extend'
	     characters.  */
	  switch (chr)
	    {
	    case '|':
	      return scm_read_r6rs_block_comment (chr, port);
	    default:
	      scm_i_input_error (FUNC_NAME, port, "Unknown # object: ~S",
				 scm_list_1 (SCM_MAKE_CHAR (chr)));
	    }
	}
      else
	return result;
    }

  return SCM_UNSPECIFIED;
}
#undef FUNC_NAME

static SCM
read_inner_expression (SCM port, scm_t_read_opts *opts)
#define FUNC_NAME "read_inner_expression"
{
  while (1)
    {
      scm_t_wchar chr;

      chr = scm_getc_unlocked (port);

      switch (chr)
	{
	case SCM_WHITE_SPACES:
	case SCM_LINE_INCREMENTORS:
	  break;
	case ';':
	  (void) scm_read_semicolon_comment (chr, port);
	  break;
        case '{':
          if (opts->curly_infix_p)
            {
              if (opts->neoteric_p)
                return scm_read_sexp (chr, port, opts);
              else
                {
                  SCM expr;

                  /* Enable neoteric expressions within curly braces */
                  opts->neoteric_p = 1;
                  expr = scm_read_sexp (chr, port, opts);
                  opts->neoteric_p = 0;
                  return expr;
                }
            }
          else
            return scm_read_mixed_case_symbol (chr, port, opts);
	case '[':
          if (opts->square_brackets_p)
            return scm_read_sexp (chr, port, opts);
          else if (opts->curly_infix_p)
            {
              /* The syntax of neoteric expressions requires that '[' be
                 a delimiter when curly-infix is enabled, so it cannot
                 be part of an unescaped symbol.  We might as well do
                 something useful with it, so we adopt Kawa's convention:
                 [...] => ($bracket-list$ ...) */
              long line = SCM_LINUM (port);
              int column = SCM_COL (port) - 1;
              return maybe_annotate_source
                (scm_cons (sym_bracket_list, scm_read_sexp (chr, port, opts)),
                 port, opts, line, column);
            }
          else
            return scm_read_mixed_case_symbol (chr, port, opts);
	case '(':
	  return (scm_read_sexp (chr, port, opts));
	case '"':
	  return (scm_read_string (chr, port, opts));
        case '|':
          if (opts->r7rs_symbols_p)
            return scm_read_r7rs_symbol (chr, port, opts);
          else
            return scm_read_mixed_case_symbol (chr, port, opts);
	case '\'':
	case '`':
	case ',':
	  return (scm_read_quote (chr, port, opts));
	case '#':
	  {
            long line  = SCM_LINUM (port);
            int column = SCM_COL (port) - 1;
	    SCM result = scm_read_sharp (chr, port, opts, line, column);
	    if (scm_is_eq (result, SCM_UNSPECIFIED))
	      /* We read a comment or some such.  */
	      break;
	    else
	      return result;
	  }
	case ')':
	  scm_i_input_error (FUNC_NAME, port, "unexpected \")\"", SCM_EOL);
	  break;
        case '}':
          if (opts->curly_infix_p)
            scm_i_input_error (FUNC_NAME, port, "unexpected \"}\"", SCM_EOL);
          else
            return scm_read_mixed_case_symbol (chr, port, opts);
	case ']':
          if (opts->square_brackets_p)
            scm_i_input_error (FUNC_NAME, port, "unexpected \"]\"", SCM_EOL);
          /* otherwise fall through */
	case EOF:
	  return SCM_EOF_VAL;
	case ':':
	  if (opts->keyword_style == KEYWORD_STYLE_PREFIX)
	    return scm_symbol_to_keyword (scm_read_expression (port, opts));
	  /* Fall through.  */

	default:
	  {
	    if (((chr >= '0') && (chr <= '9'))
		|| (strchr ("+-.", chr)))
	      return (scm_read_number (chr, port, opts));
	    else
	      return (scm_read_mixed_case_symbol (chr, port, opts));
	  }
	}
    }
}
#undef FUNC_NAME

static SCM
scm_read_expression (SCM port, scm_t_read_opts *opts)
#define FUNC_NAME "scm_read_expression"
{
  if (!opts->neoteric_p)
    return read_inner_expression (port, opts);
  else
    {
      long line = 0;
      int column = 0;
      SCM expr;

      if (opts->record_positions_p)
        {
          /* We need to get the position of the first non-whitespace
             character in order to correctly annotate neoteric
             expressions.  For example, for the expression 'f(x)', the
             first call to 'read_inner_expression' reads the 'f' (which
             cannot be annotated), and then we later read the '(x)' and
             use it to construct the new list (f x). */
          int c = flush_ws (port, opts, (char *) NULL);
          if (c == EOF)
            return SCM_EOF_VAL;
          scm_ungetc_unlocked (c, port);
          line = SCM_LINUM (port);
          column = SCM_COL (port);
        }

      expr = read_inner_expression (port, opts);

      /* 'expr' is the first component of the neoteric expression.  Now
         we loop, and as long as the next character is '(', '[', or '{',
         (without any intervening whitespace), we use it to construct a
         new expression.  For example, f{n - 1}(x) => ((f (- n 1)) x). */
      for (;;)
        {
          int chr = scm_getc_unlocked (port);

          if (chr == '(')
            /* e(...) => (e ...) */
            expr = scm_cons (expr, scm_read_sexp (chr, port, opts));
          else if (chr == '[')
            /* e[...] => ($bracket-apply$ e ...) */
            expr = scm_cons (sym_bracket_apply,
                             scm_cons (expr,
                                       scm_read_sexp (chr, port, opts)));
          else if (chr == '{')
            {
              SCM arg = scm_read_sexp (chr, port, opts);

              if (scm_is_null (arg))
                expr = scm_list_1 (expr);       /* e{} => (e) */
              else
                expr = scm_list_2 (expr, arg);  /* e{...} => (e {...}) */
            }
          else
            {
              if (chr != EOF)
                scm_ungetc_unlocked (chr, port);
              break;
            }
          maybe_annotate_source (expr, port, opts, line, column);
        }
      return expr;
    }
}
#undef FUNC_NAME


/* Actual reader.  */

static void init_read_options (SCM port, scm_t_read_opts *opts);

SCM_DEFINE (scm_read, "read", 0, 1, 0, 
            (SCM port),
	    "Read an s-expression from the input port @var{port}, or from\n"
	    "the current input port if @var{port} is not specified.\n"
	    "Any whitespace before the next token is discarded.")
#define FUNC_NAME s_scm_read
{
  scm_t_read_opts opts;
  int c;

  if (SCM_UNBNDP (port))
    port = scm_current_input_port ();
  SCM_VALIDATE_OPINPORT (1, port);

  init_read_options (port, &opts);

  c = flush_ws (port, &opts, (char *) NULL);
  if (EOF == c)
    return SCM_EOF_VAL;
  scm_ungetc_unlocked (c, port);

  return (scm_read_expression (port, &opts));
}
#undef FUNC_NAME




/* Manipulate the read-hash-procedures alist.  This could be written in
   Scheme, but maybe it will also be used by C code during initialisation.  */
SCM_DEFINE (scm_read_hash_extend, "read-hash-extend", 2, 0, 0,
            (SCM chr, SCM proc),
	    "Install the procedure @var{proc} for reading expressions\n"
	    "starting with the character sequence @code{#} and @var{chr}.\n"
	    "@var{proc} will be called with two arguments:  the character\n"
	    "@var{chr} and the port to read further data from. The object\n"
	    "returned will be the return value of @code{read}. \n"
	    "Passing @code{#f} for @var{proc} will remove a previous setting. \n"
	    )
#define FUNC_NAME s_scm_read_hash_extend
{
  SCM this;
  SCM prev;

  SCM_VALIDATE_CHAR (1, chr);
  SCM_ASSERT (scm_is_false (proc)
	      || scm_is_eq (scm_procedure_p (proc), SCM_BOOL_T),
	      proc, SCM_ARG2, FUNC_NAME);

  /* Check if chr is already in the alist.  */
  this = scm_i_read_hash_procedures_ref ();
  prev = SCM_BOOL_F;
  while (1)
    {
      if (scm_is_null (this))
	{
	  /* not found, so add it to the beginning.  */
	  if (scm_is_true (proc))
	    {
              SCM new = scm_cons (scm_cons (chr, proc),
                                  scm_i_read_hash_procedures_ref ());
	      scm_i_read_hash_procedures_set_x (new);
	    }
	  break;
	}
      if (scm_is_eq (chr, SCM_CAAR (this)))
	{
	  /* already in the alist.  */
	  if (scm_is_false (proc))
	    {
	      /* remove it.  */
	      if (scm_is_false (prev))
		{
                  SCM rest = SCM_CDR (scm_i_read_hash_procedures_ref ());
		  scm_i_read_hash_procedures_set_x (rest);
		}
	      else
		scm_set_cdr_x (prev, SCM_CDR (this));
	    }
	  else
	    {
	      /* replace it.  */
	      scm_set_cdr_x (SCM_CAR (this), proc);
	    }
	  break;
	}
      prev = this;
      this = SCM_CDR (this);
    }

  return SCM_UNSPECIFIED;
}
#undef FUNC_NAME

/* Recover the read-hash procedure corresponding to char c.  */
static SCM
scm_get_hash_procedure (int c)
{
  SCM rest = scm_i_read_hash_procedures_ref ();

  while (1)
    {
      if (scm_is_null (rest))
	return SCM_BOOL_F;
  
      if (SCM_CHAR (SCM_CAAR (rest)) == c)
	return SCM_CDAR (rest);
     
      rest = SCM_CDR (rest);
    }
}

/* Maximum size of an encoding name.  This is a bit more than the
   longest name listed at
   <http://www.iana.org/assignments/character-sets> ("ISO-2022-JP-2", 13
   characters.)  */
#define ENCODING_NAME_MAX_SIZE 20

<<<<<<< HEAD
static int
is_encoding_char (char c)
{
  if (c >= 'a' && c <= 'z') return 1;
  if (c >= 'A' && c <= 'Z') return 1;
  if (c >= '0' && c <= '9') return 1;
  return strchr ("_-.:/,+=()", c) != NULL;
}

/* Search the first few hundred characters of a file for an Emacs-like coding
   declaration.  Returns either NULL or a string whose storage has been
   allocated with `scm_gc_malloc ()'.  */
=======
/* Number of bytes at the beginning or end of a file that are scanned
   for a "coding:" declaration.  */
#define SCM_ENCODING_SEARCH_SIZE (500 + ENCODING_NAME_MAX_SIZE)


/* Search the SCM_ENCODING_SEARCH_SIZE bytes of a file for an Emacs-like
   coding declaration.  Returns either NULL or a string whose storage
   has been allocated with `scm_gc_malloc'.  */
>>>>>>> 611563fb
char *
scm_i_scan_for_encoding (SCM port)
{
  scm_t_port *pt;
  char header[SCM_ENCODING_SEARCH_SIZE+1];
  size_t bytes_read, encoding_length, i;
  char *encoding = NULL;
  char *pos, *encoding_start;
  int in_comment;

  pt = SCM_PTAB_ENTRY (port);

  if (pt->rw_active == SCM_PORT_WRITE)
    scm_flush_unlocked (port);

  if (pt->rw_random)
    pt->rw_active = SCM_PORT_READ;

  if (pt->read_pos == pt->read_end)
    {
      /* We can use the read buffer, and thus avoid a seek. */
      if (scm_fill_input_unlocked (port) == EOF)
        return NULL;

      bytes_read = pt->read_end - pt->read_pos;
      if (bytes_read > SCM_ENCODING_SEARCH_SIZE)
        bytes_read = SCM_ENCODING_SEARCH_SIZE;

      if (bytes_read <= 1)
        /* An unbuffered port -- don't scan.  */
        return NULL;

      memcpy (header, pt->read_pos, bytes_read);
      header[bytes_read] = '\0';
    }
  else
    {
      /* Try to read some bytes and then seek back.  Not all ports
         support seeking back; and indeed some file ports (like
         /dev/urandom) will succeed on an lseek (fd, 0, SEEK_CUR)---the
         check performed by SCM_FPORT_FDES---but fail to seek
         backwards.  Hence this block comes second.  We prefer to use
         the read buffer in-place.  */
      if (SCM_FPORTP (port) && !SCM_FDES_RANDOM_P (SCM_FPORT_FDES (port)))
        return NULL;

      bytes_read = scm_c_read_unlocked (port, header, SCM_ENCODING_SEARCH_SIZE);
      header[bytes_read] = '\0';
      scm_seek (port, scm_from_int (0), scm_from_int (SEEK_SET));
    }

  /* search past "coding[:=]" */
  pos = header;
  while (1)
    {
      if ((pos = strstr(pos, "coding")) == NULL)
        return NULL;

      pos += strlen ("coding");
      if (pos - header >= SCM_ENCODING_SEARCH_SIZE ||
          (*pos == ':' || *pos == '='))
        {
          pos ++;
          break;
        }
    }

  /* skip spaces */
  while (pos - header <= SCM_ENCODING_SEARCH_SIZE &&
	 (*pos == ' ' || *pos == '\t'))
    pos ++;

  if (pos - header >= SCM_ENCODING_SEARCH_SIZE - ENCODING_NAME_MAX_SIZE)
    /* We found the "coding:" string, but there is probably not enough
       room to store an encoding name in its entirety, so ignore it.
       This makes sure we do not end up returning a truncated encoding
       name.  */
    return NULL;

  /* grab the next token */
  encoding_start = pos;
  i = 0;
  while (encoding_start + i - header <= SCM_ENCODING_SEARCH_SIZE
         && encoding_start + i - header < bytes_read
	 && is_encoding_char (encoding_start[i]))
    i++;

  encoding_length = i;
  if (encoding_length == 0)
    return NULL;

  encoding = scm_gc_strndup (encoding_start, encoding_length, "encoding");

  /* push backwards to make sure we were in a comment */
  in_comment = 0;
  pos = encoding_start;
  while (pos >= header)
    {
      if (*pos == ';')
	{
	  in_comment = 1;
	  break;
	}
      else if (*pos == '\n' || pos == header)
	{
	  /* This wasn't in a semicolon comment. Check for a
	   hash-bang comment. */
	  char *beg = strstr (header, "#!");
	  char *end = strstr (header, "!#");
	  if (beg < encoding_start && encoding_start + encoding_length <= end)
	    in_comment = 1;
	  break;
	}
      else
        {
          pos --;
          continue;
        }
    }
  if (!in_comment)
    /* This wasn't in a comment */
    return NULL;

  return encoding;
}

SCM_DEFINE (scm_file_encoding, "file-encoding", 1, 0, 0,
            (SCM port),
            "Scans the port for an Emacs-like character coding declaration\n"
            "near the top of the contents of a port with random-accessible contents.\n"
            "The coding declaration is of the form\n"
            "@code{coding: XXXXX} and must appear in a scheme comment.\n"
            "\n"
            "Returns a string containing the character encoding of the file\n"
            "if a declaration was found, or @code{#f} otherwise.\n")
#define FUNC_NAME s_scm_file_encoding
{
  char *enc;
  SCM s_enc;

  SCM_VALIDATE_OPINPORT (SCM_ARG1, port);

  enc = scm_i_scan_for_encoding (port);
  if (enc == NULL)
    return SCM_BOOL_F;
  else
    {
      s_enc = scm_string_upcase (scm_from_locale_string (enc));
      return s_enc;
    }

  return SCM_BOOL_F;
}
#undef FUNC_NAME


/* Per-port read options.

   We store per-port read options in the 'port-read-options' port
   property, which is stored in the internal port structure.  The value
   stored is a single integer that contains a two-bit field for each
   read option.

   If a bit field contains READ_OPTION_INHERIT (3), that indicates that
   the applicable value should be inherited from the corresponding
   global read option.  Otherwise, the bit field contains the value of
   the read option.  For boolean read options that have been set
   per-port, the possible values are 0 or 1.  If the 'keyword_style'
   read option has been set per-port, its possible values are those in
   'enum t_keyword_style'. */

/* Key to read options in port properties. */
SCM_SYMBOL (sym_port_read_options, "port-read-options");

/* Offsets of bit fields for each per-port override */
#define READ_OPTION_COPY_SOURCE_P          0
#define READ_OPTION_RECORD_POSITIONS_P     2
#define READ_OPTION_CASE_INSENSITIVE_P     4
#define READ_OPTION_KEYWORD_STYLE          6
#define READ_OPTION_R6RS_ESCAPES_P         8
#define READ_OPTION_SQUARE_BRACKETS_P     10
#define READ_OPTION_HUNGRY_EOL_ESCAPES_P  12
#define READ_OPTION_CURLY_INFIX_P         14
#define READ_OPTION_R7RS_SYMBOLS_P        16

/* The total width in bits of the per-port overrides */
#define READ_OPTIONS_NUM_BITS             18

#define READ_OPTIONS_INHERIT_ALL  ((1UL << READ_OPTIONS_NUM_BITS) - 1)
#define READ_OPTIONS_MAX_VALUE    READ_OPTIONS_INHERIT_ALL

#define READ_OPTION_MASK     3
#define READ_OPTION_INHERIT  3

static void
set_port_read_option (SCM port, int option, int new_value)
{
  SCM scm_read_options;
  unsigned int read_options;

  new_value &= READ_OPTION_MASK;

  scm_dynwind_begin (0);
  scm_dynwind_lock_port (port);

  scm_read_options = scm_i_port_property (port, sym_port_read_options);
  if (scm_is_unsigned_integer (scm_read_options, 0, READ_OPTIONS_MAX_VALUE))
    read_options = scm_to_uint (scm_read_options);
  else
    read_options = READ_OPTIONS_INHERIT_ALL;
  read_options &= ~(READ_OPTION_MASK << option);
  read_options |= new_value << option;
  scm_read_options = scm_from_uint (read_options);
  scm_i_set_port_property_x (port, sym_port_read_options, scm_read_options);

  scm_dynwind_end ();
}

/* Set OPTS and PORT's case-insensitivity according to VALUE. */
static void
set_port_case_insensitive_p (SCM port, scm_t_read_opts *opts, int value)
{
  value = !!value;
  opts->case_insensitive_p = value;
  set_port_read_option (port, READ_OPTION_CASE_INSENSITIVE_P, value);
}

/* Set OPTS and PORT's square_brackets_p option according to VALUE. */
static void
set_port_square_brackets_p (SCM port, scm_t_read_opts *opts, int value)
{
  value = !!value;
  opts->square_brackets_p = value;
  set_port_read_option (port, READ_OPTION_SQUARE_BRACKETS_P, value);
}

/* Set OPTS and PORT's curly_infix_p option according to VALUE. */
static void
set_port_curly_infix_p (SCM port, scm_t_read_opts *opts, int value)
{
  value = !!value;
  opts->curly_infix_p = value;
  set_port_read_option (port, READ_OPTION_CURLY_INFIX_P, value);
}

/* Initialize OPTS based on PORT's read options and the global read
   options. */
static void
init_read_options (SCM port, scm_t_read_opts *opts)
{
  SCM val, scm_read_options;
  unsigned int read_options, x;

  scm_read_options = scm_i_port_property (port, sym_port_read_options);

  if (scm_is_unsigned_integer (scm_read_options, 0, READ_OPTIONS_MAX_VALUE))
    read_options = scm_to_uint (scm_read_options);
  else
    read_options = READ_OPTIONS_INHERIT_ALL;

  x = READ_OPTION_MASK & (read_options >> READ_OPTION_KEYWORD_STYLE);
  if (x == READ_OPTION_INHERIT)
    {
      val = SCM_PACK (SCM_KEYWORD_STYLE);
      if (scm_is_eq (val, scm_keyword_prefix))
        x = KEYWORD_STYLE_PREFIX;
      else if (scm_is_eq (val, scm_keyword_postfix))
        x = KEYWORD_STYLE_POSTFIX;
      else
        x = KEYWORD_STYLE_HASH_PREFIX;
    }
  opts->keyword_style = x;

#define RESOLVE_BOOLEAN_OPTION(NAME, name)                              \
  do                                                                    \
    {                                                                   \
      x = READ_OPTION_MASK & (read_options >> READ_OPTION_ ## NAME);    \
      if (x == READ_OPTION_INHERIT)                                     \
        x = !!SCM_ ## NAME;                                             \
          opts->name = x;                                               \
    }                                                                   \
  while (0)

  RESOLVE_BOOLEAN_OPTION (COPY_SOURCE_P,        copy_source_p);
  RESOLVE_BOOLEAN_OPTION (RECORD_POSITIONS_P,   record_positions_p);
  RESOLVE_BOOLEAN_OPTION (CASE_INSENSITIVE_P,   case_insensitive_p);
  RESOLVE_BOOLEAN_OPTION (R6RS_ESCAPES_P,       r6rs_escapes_p);
  RESOLVE_BOOLEAN_OPTION (SQUARE_BRACKETS_P,    square_brackets_p);
  RESOLVE_BOOLEAN_OPTION (HUNGRY_EOL_ESCAPES_P, hungry_eol_escapes_p);
  RESOLVE_BOOLEAN_OPTION (CURLY_INFIX_P,        curly_infix_p);
  RESOLVE_BOOLEAN_OPTION (R7RS_SYMBOLS_P,       r7rs_symbols_p);

#undef RESOLVE_BOOLEAN_OPTION

  opts->neoteric_p = 0;
}

void
scm_init_read ()
{
  SCM read_hash_procs;

  read_hash_procs = scm_make_fluid_with_default (SCM_EOL);
  
  scm_i_read_hash_procedures =
    SCM_VARIABLE_LOC (scm_c_define ("%read-hash-procedures", read_hash_procs));

  scm_init_opts (scm_read_options, scm_read_opts);
#include "libguile/read.x"
}

/*
  Local Variables:
  c-file-style: "gnu"
  End:
*/<|MERGE_RESOLUTION|>--- conflicted
+++ resolved
@@ -2030,26 +2030,21 @@
     }
 }
 
+static int
+is_encoding_char (char c)
+{
+  if (c >= 'a' && c <= 'z') return 1;
+  if (c >= 'A' && c <= 'Z') return 1;
+  if (c >= '0' && c <= '9') return 1;
+  return strchr ("_-.:/,+=()", c) != NULL;
+}
+
 /* Maximum size of an encoding name.  This is a bit more than the
    longest name listed at
    <http://www.iana.org/assignments/character-sets> ("ISO-2022-JP-2", 13
    characters.)  */
 #define ENCODING_NAME_MAX_SIZE 20
 
-<<<<<<< HEAD
-static int
-is_encoding_char (char c)
-{
-  if (c >= 'a' && c <= 'z') return 1;
-  if (c >= 'A' && c <= 'Z') return 1;
-  if (c >= '0' && c <= '9') return 1;
-  return strchr ("_-.:/,+=()", c) != NULL;
-}
-
-/* Search the first few hundred characters of a file for an Emacs-like coding
-   declaration.  Returns either NULL or a string whose storage has been
-   allocated with `scm_gc_malloc ()'.  */
-=======
 /* Number of bytes at the beginning or end of a file that are scanned
    for a "coding:" declaration.  */
 #define SCM_ENCODING_SEARCH_SIZE (500 + ENCODING_NAME_MAX_SIZE)
@@ -2058,7 +2053,6 @@
 /* Search the SCM_ENCODING_SEARCH_SIZE bytes of a file for an Emacs-like
    coding declaration.  Returns either NULL or a string whose storage
    has been allocated with `scm_gc_malloc'.  */
->>>>>>> 611563fb
 char *
 scm_i_scan_for_encoding (SCM port)
 {
