--- conflicted
+++ resolved
@@ -1,9 +1,5 @@
 /* Copyright (C) 1995, 1996, 1998, 1999, 2000, 2001, 2002, 2003, 2005, 2006,
-<<<<<<< HEAD
- *   2009, 2010, 2011, 2012, 2013 Free Software Foundation, Inc.
-=======
- *   2009, 2010, 2011, 2012, 2014 Free Software Foundation, Inc.
->>>>>>> e0da53b4
+ *   2009, 2010, 2011, 2012, 2013, 2014 Free Software Foundation, Inc.
  *
  * This library is free software; you can redistribute it and/or
  * modify it under the terms of the GNU Lesser General Public License
