--- conflicted
+++ resolved
@@ -92,6 +92,7 @@
      scm_cons ((e0),\
 	       SCM_LIST8 ((e1), (e2), (e3), (e4), (e5), (e6), (e7), (e8)))
 
+#define SCM_CHAR_CODE_LIMIT SCM_CHAR_CODE_LIMIT__GONE__REPLACE_WITH__256L
 #define SCM_OPDIRP SCM_OPDIRP__GONE__REPLACE_WITH__SCM_DIRP_and_SCM_DIR_OPEN_P
 #define SCM_PROCEDURE SCM_PROCEDURE__GONE__REPLACE_WITH__scm_procedure
 #define SCM_PROCEDURE_WITH_SETTER_P SCM_PROCEDURE_WITH_SETTER_P__GONE__REPLACE_WITH__scm_is_true__scm_procedure_with_setter_p
@@ -147,59 +148,6 @@
  
 
-<<<<<<< HEAD
-=======
-SCM_DEPRECATED scm_t_bits scm_i_deprecated_asrtgo (scm_t_bits condition);
-
-/* Deprecated 08-01-2012, as it's undocumented and unused.  */
-#define SCM_ASRTGO(_cond, _label)		\
-  do { if (!scm_i_deprecated_asrtgo(_cond)) goto _label; } while (0)
-
--
-
-/* Deprecated 23-05-2012, as as it's undocumented, poorly named, and
-   adequately replaced by scm_module_variable /
-   scm_ensure_module_variable / scm_define / scm_module_define.  */
-SCM_DEPRECATED SCM scm_sym2var (SCM sym, SCM thunk, SCM definep);
-
--
-
-/* Eval closure deprecation, 23-05-2012.  */
-#define SCM_TOP_LEVEL_LOOKUP_CLOSURE (scm_current_module_lookup_closure())
-
-SCM_DEPRECATED SCM scm_lookup_closure_module (SCM proc);
-SCM_DEPRECATED SCM scm_module_lookup_closure (SCM module);
-SCM_DEPRECATED SCM scm_current_module_lookup_closure (void);
-
-SCM_DEPRECATED scm_t_bits scm_tc16_eval_closure;
-
-#define SCM_EVAL_CLOSURE_P(x)	SCM_TYP16_PREDICATE (scm_tc16_eval_closure, x)
-
-SCM_DEPRECATED SCM scm_eval_closure_lookup (SCM eclo, SCM sym, SCM definep);
-SCM_DEPRECATED SCM scm_standard_eval_closure (SCM module);
-SCM_DEPRECATED SCM scm_standard_interface_eval_closure (SCM module);
-SCM_DEPRECATED SCM scm_eval_closure_module (SCM eval_closure);
-
--
-
-SCM_DEPRECATED SCM scm_struct_vtable_tag (SCM handle);
-
--
-
-#ifdef UCHAR_MAX
-# define SCM_CHAR_CODE_LIMIT (UCHAR_MAX + 1L)
-#else
-# define SCM_CHAR_CODE_LIMIT 256L
-#endif
-
--
-
->>>>>>> 18c5bffe
 void scm_i_init_deprecated (void);
 
 #endif
