/* classes: h_files */

#ifndef SCM_FPORTS_H
#define SCM_FPORTS_H

/* Copyright (C) 1995,1996,1997,1998,1999,2000,2001, 2006, 2008, 2009, 2011, 2012 Free Software Foundation, Inc.
 *
 * This library is free software; you can redistribute it and/or
 * modify it under the terms of the GNU Lesser General Public License
 * as published by the Free Software Foundation; either version 3 of
 * the License, or (at your option) any later version.
 *
 * This library is distributed in the hope that it will be useful, but
 * WITHOUT ANY WARRANTY; without even the implied warranty of
 * MERCHANTABILITY or FITNESS FOR A PARTICULAR PURPOSE.  See the GNU
 * Lesser General Public License for more details.
 *
 * You should have received a copy of the GNU Lesser General Public
 * License along with this library; if not, write to the Free Software
 * Foundation, Inc., 51 Franklin Street, Fifth Floor, Boston, MA
 * 02110-1301 USA
 */



#include "libguile/__scm.h"

#include "libguile/ports.h"



/* struct allocated for each buffered FPORT.  */
typedef struct scm_t_fport {
  int fdes;			/* file descriptor.  */
  int revealed;			/* 0 not revealed, > 1 revealed.
				 * Revealed ports do not get GC'd.
				 */
} scm_t_fport;

SCM_API scm_t_bits scm_tc16_fport;

#define SCM_FSTREAM(x) ((scm_t_fport *) SCM_STREAM (x))
#define SCM_FPORT_FDES(x) (SCM_FSTREAM (x)->fdes)

#define SCM_FPORTP(x) (SCM_HAS_TYP16 (x, scm_tc16_fport))
#define SCM_OPFPORTP(x) (SCM_FPORTP (x) && (SCM_CELL_WORD_0 (x) & SCM_OPN))
#define SCM_OPINFPORTP(x) (SCM_OPFPORTP (x) && (SCM_CELL_WORD_0 (x) & SCM_RDNG))
#define SCM_OPOUTFPORTP(x) (SCM_OPFPORTP (x) && (SCM_CELL_WORD_0 (x) & SCM_WRTNG))

/* test whether fdes supports random access.  */
#define SCM_FDES_RANDOM_P(fdes) ((lseek (fdes, 0, SEEK_CUR) == -1) ? 0 : 1)


SCM_API SCM scm_setbuf0 (SCM port);
SCM_API SCM scm_setvbuf (SCM port, SCM mode, SCM size);
SCM_API void scm_evict_ports (int fd);
SCM_API SCM scm_open_file_with_encoding (SCM filename, SCM modes,
                                         SCM guess_encoding, SCM encoding);
SCM_API SCM scm_open_file (SCM filename, SCM modes);
SCM_API SCM scm_fdes_to_port (int fdes, char *mode, SCM name);
SCM_API SCM scm_file_port_p (SCM obj);
<<<<<<< HEAD


/* Revealed counts.  */
SCM_API int scm_revealed_count (SCM port);
SCM_API SCM scm_port_revealed (SCM port);
SCM_API SCM scm_set_port_revealed_x (SCM port, SCM rcount);
SCM_API SCM scm_adjust_port_revealed_x (SCM port, SCM addend);


=======
SCM_INTERNAL void scm_init_fports_keywords (void);
>>>>>>> f5b2eea6
SCM_INTERNAL void scm_init_fports (void);

/* internal functions */

SCM_INTERNAL SCM scm_i_fdes_to_port (int fdes, long mode_bits, SCM name);


#endif  /* SCM_FPORTS_H */

/*
  Local Variables:
  c-file-style: "gnu"
  End:
*/<|MERGE_RESOLUTION|>--- conflicted
+++ resolved
@@ -62,7 +62,6 @@
 SCM_API SCM scm_open_file (SCM filename, SCM modes);
 SCM_API SCM scm_fdes_to_port (int fdes, char *mode, SCM name);
 SCM_API SCM scm_file_port_p (SCM obj);
-<<<<<<< HEAD
 
  
@@ -74,9 +73,7 @@
 
  
-=======
 SCM_INTERNAL void scm_init_fports_keywords (void);
->>>>>>> f5b2eea6
 SCM_INTERNAL void scm_init_fports (void);
 
 /* internal functions */
