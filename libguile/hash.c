/* Copyright (C) 1995, 1996, 1997, 2000, 2001, 2003, 2004, 2006, 2008,
 *   2009, 2010, 2011, 2012, 2014, 2015 Free Software Foundation, Inc.
 *
 * This library is free software; you can redistribute it and/or
 * modify it under the terms of the GNU Lesser General Public License
 * as published by the Free Software Foundation; either version 3 of
 * the License, or (at your option) any later version.
 *
 * This library is distributed in the hope that it will be useful, but
 * WITHOUT ANY WARRANTY; without even the implied warranty of
 * MERCHANTABILITY or FITNESS FOR A PARTICULAR PURPOSE.  See the GNU
 * Lesser General Public License for more details.
 *
 * You should have received a copy of the GNU Lesser General Public
 * License along with this library; if not, write to the Free Software
 * Foundation, Inc., 51 Franklin Street, Fifth Floor, Boston, MA
 * 02110-1301 USA
 */



#ifdef HAVE_CONFIG_H
# include <config.h>
#endif

#ifdef HAVE_WCHAR_H
#include <wchar.h>
#endif

#include <math.h>
#include <unistr.h>

#include "libguile/_scm.h"
#include "libguile/chars.h"
#include "libguile/ports.h"
#include "libguile/strings.h"
#include "libguile/symbols.h"
#include "libguile/vectors.h"

#include "libguile/validate.h"
#include "libguile/hash.h"


#ifndef floor
extern double floor();
#endif


/* This hash function is originally from
   http://burtleburtle.net/bob/c/lookup3.c by Bob Jenkins, May 2006,
   Public Domain.  No warranty.  */

#define rot(x,k) (((x)<<(k)) | ((x)>>(32-(k))))
#define mix(a,b,c) \
{ \
  a -= c;  a ^= rot(c, 4);  c += b; \
  b -= a;  b ^= rot(a, 6);  a += c; \
  c -= b;  c ^= rot(b, 8);  b += a; \
  a -= c;  a ^= rot(c,16);  c += b; \
  b -= a;  b ^= rot(a,19);  a += c; \
  c -= b;  c ^= rot(b, 4);  b += a; \
}

#define final(a,b,c) \
{ \
  c ^= b; c -= rot(b,14); \
  a ^= c; a -= rot(c,11); \
  b ^= a; b -= rot(a,25); \
  c ^= b; c -= rot(b,16); \
  a ^= c; a -= rot(c,4);  \
  b ^= a; b -= rot(a,14); \
  c ^= b; c -= rot(b,24); \
}

#define JENKINS_LOOKUP3_HASHWORD2(k, length, ret)                       \
  do {                                                                  \
    scm_t_uint32 a, b, c;                                               \
                                                                        \
    /* Set up the internal state.  */                                   \
    a = b = c = 0xdeadbeef + ((scm_t_uint32)(length<<2)) + 47;          \
                                                                        \
    /* Handle most of the key.  */                                      \
    while (length > 3)                                                  \
      {                                                                 \
        a += k[0];                                                      \
        b += k[1];                                                      \
        c += k[2];                                                      \
        mix (a, b, c);                                                  \
        length -= 3;                                                    \
        k += 3;                                                         \
      }                                                                 \
                                                                        \
    /* Handle the last 3 elements.  */                                  \
    switch(length) /* All the case statements fall through.  */         \
      {                                                                 \
      case 3 : c += k[2];                                               \
      case 2 : b += k[1];                                               \
      case 1 : a += k[0];                                               \
        final (a, b, c);                                                \
      case 0:     /* case 0: nothing left to add */                     \
        break;                                                          \
      }                                                                 \
                                                                        \
    if (sizeof (ret) == 8)                                              \
      ret = (((unsigned long) c) << 32) | b;                            \
    else                                                                \
      ret = c;                                                          \
  } while (0)


static unsigned long
narrow_string_hash (const scm_t_uint8 *str, size_t len)
{
  unsigned long ret;
  JENKINS_LOOKUP3_HASHWORD2 (str, len, ret);
  ret >>= 2; /* Ensure that it fits in a fixnum.  */
  return ret;
}

static unsigned long
wide_string_hash (const scm_t_wchar *str, size_t len)
{
  unsigned long ret;
  JENKINS_LOOKUP3_HASHWORD2 (str, len, ret);
  ret >>= 2; /* Ensure that it fits in a fixnum.  */
  return ret;
}

unsigned long
scm_i_string_hash (SCM str)
{
  size_t len = scm_i_string_length (str);
<<<<<<< HEAD
=======
  size_t i = 0;
  unsigned long h = 0;
  const void *data;

  data = scm_i_string_data (str);

  if (scm_i_is_narrow_string (str))
    {
      const unsigned char *ndata = data;

      for (i = 0; i < len; i++)
	h = (unsigned long) ndata[i] + h * 37;
    }
  else
    {
      const scm_t_wchar *wdata = data;

      for (i = 0; i < len; i++)
	h = (unsigned long) wdata[i] + h * 37;
    }
>>>>>>> 01a301d1

  if (scm_i_is_narrow_string (str))
    return narrow_string_hash ((const scm_t_uint8 *) scm_i_string_chars (str),
                               len);
  else
    return wide_string_hash (scm_i_string_wide_chars (str), len);
}

unsigned long 
scm_i_locale_string_hash (const char *str, size_t len)
{
  return scm_i_string_hash (scm_from_locale_stringn (str, len));
}

unsigned long 
scm_i_latin1_string_hash (const char *str, size_t len)
{
  if (len == (size_t) -1)
    len = strlen (str);

  return narrow_string_hash ((const scm_t_uint8 *) str, len);
}

/* A tricky optimization, but probably worth it.  */
unsigned long 
scm_i_utf8_string_hash (const char *str, size_t len)
{
  const scm_t_uint8 *end, *ustr = (const scm_t_uint8 *) str;
  unsigned long ret;

  /* The length of the string in characters.  This name corresponds to
     Jenkins' original name.  */
  size_t length;

  scm_t_uint32 a, b, c, u32;

  if (len == (size_t) -1)
    len = strlen (str);

  end = ustr + len;

  if (u8_check (ustr, len) != NULL)
    /* Invalid UTF-8; punt.  */
    return scm_i_string_hash (scm_from_utf8_stringn (str, len));

  length = u8_strnlen (ustr, len);

  /* Set up the internal state.  */
  a = b = c = 0xdeadbeef + ((scm_t_uint32)(length<<2)) + 47;

  /* Handle most of the key.  */
  while (length > 3)
    {
      ustr += u8_mbtouc_unsafe (&u32, ustr, end - ustr);
      a += u32;
      ustr += u8_mbtouc_unsafe (&u32, ustr, end - ustr);
      b += u32;
      ustr += u8_mbtouc_unsafe (&u32, ustr, end - ustr);
      c += u32;
      mix (a, b, c);
      length -= 3;
    }

  /* Handle the last 3 elements's.  */
  ustr += u8_mbtouc_unsafe (&u32, ustr, end - ustr);
  a += u32;
  if (--length)
    {
      ustr += u8_mbtouc_unsafe (&u32, ustr, end - ustr);
      b += u32;
      if (--length)
        {
          ustr += u8_mbtouc_unsafe (&u32, ustr, end - ustr);
          c += u32;
        }
    }

  final (a, b, c);

  if (sizeof (unsigned long) == 8)
    ret = (((unsigned long) c) << 32) | b;
  else
    ret = c;

  ret >>= 2; /* Ensure that it fits in a fixnum.  */
  return ret;
}

static unsigned long scm_raw_ihashq (scm_t_bits key);
static unsigned long scm_raw_ihash (SCM obj, size_t depth);

/* Return the hash of struct OBJ.  Traverse OBJ's fields to compute the
   result, unless DEPTH is zero.  Assumes that OBJ is a struct.  */
static unsigned long
scm_i_struct_hash (SCM obj, size_t depth)
{
  SCM layout;
  scm_t_bits *data;
  size_t struct_size, field_num;
  unsigned long hash;

  layout = SCM_STRUCT_LAYOUT (obj);
  struct_size = scm_i_symbol_length (layout) / 2;
  data = SCM_STRUCT_DATA (obj);

  hash = scm_raw_ihashq (SCM_UNPACK (SCM_STRUCT_VTABLE (obj)));
  if (depth > 0)
    for (field_num = 0; field_num < struct_size; field_num++)
      {
        int protection;

        protection = scm_i_symbol_ref (layout, field_num * 2 + 1);
        if (protection != 'h' && protection != 'o')
          {
            int type;
            type = scm_i_symbol_ref (layout, field_num * 2);
            switch (type)
              {
              case 'p':
                hash ^= scm_raw_ihash (SCM_PACK (data[field_num]),
                                       depth / 2);
                break;
              case 'u':
                hash ^= scm_raw_ihashq (data[field_num]);
                break;
              default:
                /* Ignore 's' fields.  */;
              }
          }
      }

  /* FIXME: Tail elements should be taken into account.  */

  return hash;
}

/* Thomas Wang's integer hasher, from
   http://www.cris.com/~Ttwang/tech/inthash.htm.  */
static unsigned long
scm_raw_ihashq (scm_t_bits key)
{
  if (sizeof (key) < 8)
    {
      key = (key ^ 61) ^ (key >> 16);
      key = key + (key << 3);
      key = key ^ (key >> 4);
      key = key * 0x27d4eb2d;
      key = key ^ (key >> 15);
    }
  else
    {
      key = (~key) + (key << 21); // key = (key << 21) - key - 1;
      key = key ^ (key >> 24);
      key = (key + (key << 3)) + (key << 8); // key * 265
      key = key ^ (key >> 14);
      key = (key + (key << 2)) + (key << 4); // key * 21
      key = key ^ (key >> 28);
      key = key + (key << 31);
    }
  key >>= 2; /* Ensure that it fits in a fixnum.  */
  return key;
}

/* `depth' is used to limit recursion. */
static unsigned long
scm_raw_ihash (SCM obj, size_t depth)
{
  if (SCM_IMP (obj))
    return scm_raw_ihashq (SCM_UNPACK (obj));

  switch (SCM_TYP7(obj))
    {
      /* FIXME: do better for structs, variables, ...  Also the hashes
         are currently associative, which ain't the right thing.  */
    case scm_tc7_smob:
      return scm_raw_ihashq (SCM_TYP16 (obj));
    case scm_tc7_number:
      if (scm_is_integer (obj))
        {
          SCM n = SCM_I_MAKINUM (SCM_MOST_POSITIVE_FIXNUM);
          if (scm_is_inexact (obj))
            obj = scm_inexact_to_exact (obj);
          return scm_raw_ihashq (scm_to_ulong (scm_modulo (obj, n)));
        }
      else
        return scm_i_string_hash (scm_number_to_string (obj, scm_from_int (10)));
    case scm_tc7_string:
      return scm_i_string_hash (obj);
    case scm_tc7_symbol:
      return scm_i_symbol_hash (obj);
    case scm_tc7_pointer:
      return scm_raw_ihashq ((scm_t_uintptr) SCM_POINTER_VALUE (obj));
    case scm_tc7_wvect:
    case scm_tc7_vector:
      {
	size_t len = SCM_SIMPLE_VECTOR_LENGTH (obj);
        size_t i = depth / 2;
        unsigned long h = scm_raw_ihashq (SCM_CELL_WORD_0 (obj));
        if (len)
          while (i--)
            h ^= scm_raw_ihash (scm_c_vector_ref (obj, h % len), i);
        return h;
      }
    case scm_tcs_cons_imcar: 
    case scm_tcs_cons_nimcar:
      if (depth)
        return (scm_raw_ihash (SCM_CAR (obj), depth / 2)
                ^ scm_raw_ihash (SCM_CDR (obj), depth / 2));
      else
        return scm_raw_ihashq (scm_tc3_cons);
    case scm_tcs_struct:
      return scm_i_struct_hash (obj, depth);
    default:
      return scm_raw_ihashq (SCM_CELL_WORD_0 (obj));
    }
}




unsigned long
scm_ihashq (SCM obj, unsigned long n)
{
  return scm_raw_ihashq (SCM_UNPACK (obj)) % n;
}


SCM_DEFINE (scm_hashq, "hashq", 2, 0, 0,
           (SCM key, SCM size),
	    "Determine a hash value for @var{key} that is suitable for\n"
	    "lookups in a hashtable of size @var{size}, where @code{eq?} is\n"
	    "used as the equality predicate.  The function returns an\n"
	    "integer in the range 0 to @var{size} - 1.  Note that\n"
	    "@code{hashq} may use internal addresses.  Thus two calls to\n"
	    "hashq where the keys are @code{eq?} are not guaranteed to\n"
	    "deliver the same value if the key object gets garbage collected\n"
	    "in between.  This can happen, for example with symbols:\n"
	    "@code{(hashq 'foo n) (gc) (hashq 'foo n)} may produce two\n"
	    "different values, since @code{foo} will be garbage collected.")
#define FUNC_NAME s_scm_hashq
{
  unsigned long sz = scm_to_unsigned_integer (size, 1, ULONG_MAX);
  return scm_from_ulong (scm_ihashq (key, sz));
}
#undef FUNC_NAME





unsigned long
scm_ihashv (SCM obj, unsigned long n)
{
  if (SCM_NUMP(obj))
    return scm_raw_ihash (obj, 10) % n;
  else
    return scm_raw_ihashq (SCM_UNPACK (obj)) % n;
}


SCM_DEFINE (scm_hashv, "hashv", 2, 0, 0,
           (SCM key, SCM size),
	    "Determine a hash value for @var{key} that is suitable for\n"
	    "lookups in a hashtable of size @var{size}, where @code{eqv?} is\n"
	    "used as the equality predicate.  The function returns an\n"
	    "integer in the range 0 to @var{size} - 1.  Note that\n"
	    "@code{(hashv key)} may use internal addresses.  Thus two calls\n"
	    "to hashv where the keys are @code{eqv?} are not guaranteed to\n"
	    "deliver the same value if the key object gets garbage collected\n"
	    "in between.  This can happen, for example with symbols:\n"
	    "@code{(hashv 'foo n) (gc) (hashv 'foo n)} may produce two\n"
	    "different values, since @code{foo} will be garbage collected.")
#define FUNC_NAME s_scm_hashv
{
  unsigned long sz = scm_to_unsigned_integer (size, 1, ULONG_MAX);
  return scm_from_ulong (scm_ihashv (key, sz));
}
#undef FUNC_NAME





unsigned long
scm_ihash (SCM obj, unsigned long n)
{
  return (unsigned long) scm_raw_ihash (obj, 10) % n;
}

SCM_DEFINE (scm_hash, "hash", 2, 0, 0,
           (SCM key, SCM size),
	    "Determine a hash value for @var{key} that is suitable for\n"
	    "lookups in a hashtable of size @var{size}, where @code{equal?}\n"
	    "is used as the equality predicate.  The function returns an\n"
	    "integer in the range 0 to @var{size} - 1.")
#define FUNC_NAME s_scm_hash
{
  unsigned long sz = scm_to_unsigned_integer (size, 1, ULONG_MAX);
  return scm_from_ulong (scm_ihash (key, sz));
}
#undef FUNC_NAME





void
scm_init_hash ()
{
#include "libguile/hash.x"
}


/*
  Local Variables:
  c-file-style: "gnu"
  End:
*/<|MERGE_RESOLUTION|>--- conflicted
+++ resolved
@@ -132,29 +132,6 @@
 scm_i_string_hash (SCM str)
 {
   size_t len = scm_i_string_length (str);
-<<<<<<< HEAD
-=======
-  size_t i = 0;
-  unsigned long h = 0;
-  const void *data;
-
-  data = scm_i_string_data (str);
-
-  if (scm_i_is_narrow_string (str))
-    {
-      const unsigned char *ndata = data;
-
-      for (i = 0; i < len; i++)
-	h = (unsigned long) ndata[i] + h * 37;
-    }
-  else
-    {
-      const scm_t_wchar *wdata = data;
-
-      for (i = 0; i < len; i++)
-	h = (unsigned long) wdata[i] + h * 37;
-    }
->>>>>>> 01a301d1
 
   if (scm_i_is_narrow_string (str))
     return narrow_string_hash ((const scm_t_uint8 *) scm_i_string_chars (str),
