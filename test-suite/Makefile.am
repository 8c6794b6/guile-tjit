--- conflicted
+++ resolved
@@ -42,14 +42,11 @@
 	    tests/coverage.test			\
 	    tests/cross-compilation.test	\
 	    tests/curried-definitions.test	\
-<<<<<<< HEAD
 	    tests/dwarf.test			\
-=======
 	    tests/encoding-escapes.test		\
 	    tests/encoding-iso88591.test	\
 	    tests/encoding-iso88597.test	\
 	    tests/encoding-utf8.test		\
->>>>>>> e0da53b4
 	    tests/ecmascript.test		\
 	    tests/elisp.test			\
 	    tests/elisp-compiler.test		\
